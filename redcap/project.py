#!/usr/bin/env python
# -*- coding: utf-8 -*-

__author__ = 'Scott Burns <scott.s.burns@vanderbilt.edu>'
__license__ = 'MIT'
__copyright__ = '2014, Vanderbilt University'

import json
import warnings

from .request import RCRequest, RedcapError, RequestException
import semantic_version

try:
    from StringIO import StringIO
except ImportError:
    from io import StringIO

try:
    from pandas import read_csv
except ImportError:
    read_csv = None

<<<<<<< HEAD
=======

>>>>>>> 0bb08a83
class Project(object):
    """Main class for interacting with REDCap projects"""

    def __init__(self, url, token, name='', verify_ssl=True, lazy=False):
        """
        Parameters
        ----------
        url : str
            API URL to your REDCap server
        token : str
            API token to your project
        name : str, optional
            name for project
        verify_ssl : boolean, str
            Verify SSL, default True. Can pass path to CA_BUNDLE.
        """

        self.token = token
        self.name = name
        self.url = url
        self.verify = verify_ssl
        self.metadata = None
        self.redcap_version = None
        self.field_names = None
        # We'll use the first field as the default id for each row
        self.def_field = None
        self.field_labels = None
        self.forms = None
        self.events = None
        self.arm_nums = None
        self.arm_names = None
        self.configured = False
        # Add more detailed project info
        #   Stored in dictionary to safe space and clarity
        self.project_info = None

        if not lazy:
            self.configure()

    def configure(self):
        try:
            self.metadata = self.__md()
        except RequestException:
            raise RedcapError("Exporting metadata failed. Check your URL and token.")
        try:
            self.redcap_version = self.__rcv()
        except:
            raise RedcapError("Determination of REDCap version failed")
        try:
            self.project_info = self.export_project()
        except RequestException:
            raise RedcapError("Exporting project information failed")

        self.field_names = self.filter_metadata('field_name')
        # we'll use the first field as the default id for each row
        self.def_field = self.field_names[0]
        self.field_labels = self.filter_metadata('field_label')
        self.forms = tuple(set(c['form_name'] for c in self.metadata))
        # determine whether longitudinal
        ev_data = self._call_api(self.__basepl('event'), 'exp_event')[0]
        arm_data = self._call_api(self.__basepl('arm'), 'exp_arm')[0]

        if isinstance(ev_data, dict) and ('error' in ev_data.keys()):
            events = tuple([])
        else:
            events = ev_data
            
        if isinstance(arm_data, dict) and ('error' in arm_data.keys()):
            arm_nums = tuple([])
            arm_names = tuple([])
        else:
            arm_nums = tuple([a['arm_num'] for a in arm_data])
            arm_names = tuple([a['name'] for a in arm_data])
        self.events = events
        self.arm_nums = arm_nums
        self.arm_names = arm_names
        self.configured = True

    def __md(self):
        """Return the project's metadata structure"""
        p_l = self.__basepl('metadata')
        p_l['content'] = 'metadata'
        return self._call_api(p_l, 'metadata')[0]

    def __basepl(self, content, rec_type='flat', format='json'):
        """Return a dictionary which can be used as is or added to for
        payloads"""
        d = {'token': self.token, 'content': content, 'format': format}
        if content not in ['metadata', 'file']:
            d['type'] = rec_type
        return d

    def __rcv(self):
        p_l = self.__basepl('version')
        rcv = self._call_api(p_l, 'version')[0].decode('utf-8')
        if 'error' in rcv:
            warnings.warn('Version information not available for this REDCap instance')
            return ''
        if semantic_version.validate(rcv):
            return semantic_version.Version(rcv)
        else:
            return rcv

    def is_longitudinal(self):
        """
        Returns
        -------
        boolean :
            longitudinal status of this project
        """
        return len(self.events) > 0 and \
            len(self.arm_nums) > 0 and \
            len(self.arm_names) > 0

    def filter_metadata(self, key):
        """
        Return a list of values for the metadata key from each field
        of the project's metadata.

        Parameters
        ----------
        key: str
            A known key in the metadata structure

        Returns
        -------
        filtered :
            attribute list from each field
        """
        filtered = [field[key] for field in self.metadata if key in field]
        if len(filtered) == 0:
            raise KeyError("Key not found in metadata")
        return filtered

    def _kwargs(self):
        """Private method to build a dict for sending to RCRequest

        Other default kwargs to the http library should go here"""
        return {'verify': self.verify}

    def _call_api(self, payload, typpe, **kwargs):
        request_kwargs = self._kwargs()
        request_kwargs.update(kwargs)
        rcr = RCRequest(self.url, payload, typpe)
        return rcr.execute(**request_kwargs)

    def export_project(self, format='json',df_kwargs=None):
        """
        Export the project's information (REDCap >= 6.5.0)

        Parameters
        ----------
        format : (``'json'``), ``'csv'``, ``'xml'``
            Return the project information,
            csv or xml, ``'df''`` will return a ``pandas.DataFrame``
        df_kwargs : dict
            Passed to pandas.read_csv to control construction of
            returned DataFrame

        Returns
        -------
        project: list, str, ``pandas.DataFrame``
            project information
        """

        # Check for dataframe usage
<<<<<<< HEAD
        if not read_csv and format == 'df':
            warnings.warn('Pandas csv_reader not available, dataframe replaced with csv format')
            format = 'csv'

        pl = self.__basepl('project',format=format)
=======
        ret_format = format
        if format == 'df':
            ret_format = 'csv'

        pl = self.__basepl('project',format=ret_format)
>>>>>>> 0bb08a83
        response, _ = self._call_api(pl, 'exp_project')

        if format in ('json', 'csv', 'xml'):
            return response
        elif not read_csv and format == 'df':
            warnings.warn('Pandas csv_reader not available, dataframe replaced with csv format')
            return response
        elif format == 'df':
            if not df_kwargs:
                return read_csv(StringIO(response))
            else:
                return read_csv(StringIO(response), **df_kwargs)   

    def export_report(self, report_id, format='json', raw_or_label='raw', raw_or_label_headers='raw', export_checkbox_labels=False, df_kwargs=None):
        """
        Export the project's report (REDCap >= 6.0.0)

        Parameters
        ----------
        format : (``'json'``), ``'csv'``, ``'xml'``
            Return the project report data,
            csv or xml, ``'df''`` will return a ``pandas.DataFrame``
        report_id: str
            report ID
        raw_or_label : (``'raw'``), ``'label'``,
            export the raw coded values or labels for the options of
            multiple choice fields, or both
        raw_or_label_headers: (``'raw'``), ``'label'``
            For "csv" & "flat" type only, exports variable/field names (raw)
            or the field labels (label)
        export_checkbox_labels : (``False``), ``True``
            specify whether to export checkbox values as their label on
            export.
        df_kwargs : dict
            Passed to pandas.read_csv to control construction of
            returned DataFrame

        Returns
        -------
        report: list, str, ``pandas.DataFrame``
            report data from project
        """

        # Check for dataframe usage
<<<<<<< HEAD
        if not read_csv and format == 'df':
            warnings.warn('Pandas csv_reader not available, dataframe replaced with csv format')
            format = 'csv'

        pl = self.__basepl('report',format=format)
=======
        ret_format = format
        if format == 'df':
            ret_format = 'csv'

        pl = self.__basepl('report',format=ret_format)
>>>>>>> 0bb08a83

        to_add = (report_id, raw_or_label, raw_or_label_headers, export_checkbox_labels)
        str_add = ('report_id', 'rawOrLabel', 'rawOrLabelHeadHeaders', 'exportCheckboxLabel')
        for key, data in zip(str_add, to_add):
            if data:
                pl[key] = data

        response, _ = self._call_api(pl, 'exp_report')        

        if format in ('json', 'csv', 'xml'):
            return response
        elif not read_csv and format == 'df':
            warnings.warn('Pandas csv_reader not available, dataframe replaced with csv format')
            return response
        elif format == 'df':
            if not df_kwargs:
                return read_csv(StringIO(response))
            else:
                return read_csv(StringIO(response), **df_kwargs)  

    def export_instruments(self, format='json', df_kwargs=None):
        """
        Export the project's instruments

        Parameters
        ----------
        format : (``'json'``), ``'csv'``, ``'xml'``
            Return the list of project instruments in native objects,
            csv or xml, ``'df''`` will return a ``pandas.DataFrame``
<<<<<<< HEAD
=======
        df_kwargs : dict
            Passed to pandas.read_csv to control construction of
            returned DataFrame

        Returns
        -------
        instruments: list, str, ``pandas.DataFrame``
            list of data collection instruments
        """

        # Check for dataframe usage
        ret_format = format
        if format == 'df':
            ret_format = 'csv'

        pl = self.__basepl('instrument',format=ret_format)
        response, _ = self._call_api(pl, 'exp_instrument')

        if format in ('json', 'csv', 'xml'):
            return response
        elif not read_csv and format == 'df':
            warnings.warn('Pandas csv_reader not available, dataframe replaced with csv format')
            return response
        elif format == 'df':
            if not df_kwargs:
                return read_csv(StringIO(response))
            else:
                return read_csv(StringIO(response), **df_kwargs)   

    def export_pdf(self, format='json', record=None, event=None, instrument=None, all_records=None, df_kwargs=None):
        """
        Export the project's instrument data as pdf (REDCap >= 6.4.0)

        Parameters
        ----------
        format : (``'json'``), ``'csv'``, ``'xml'``
            format of error message,
            csv or xml, ``'df''`` will return a ``pandas.DataFrame``
        record: str
            record ID, if left blank will return blank PDF
        event: str
            event name, for longitudinal projects only, if blank when
            record is supplied, will return all events for that record
        instrument: str
            instrument name, if blank, returns all instruments
        all_records: str
            value does not matter, if parameter is passed with any value,
            all instruments and all records will be exported
>>>>>>> 0bb08a83
        df_kwargs : dict
            Passed to pandas.read_csv to control construction of
            returned DataFrame

        Returns
        -------
<<<<<<< HEAD
        instruments: list, str, ``pandas.DataFrame``
            list of data collection instruments
        """

        # Check for dataframe usage
        if not read_csv and format == 'df':
            warnings.warn('Pandas csv_reader not available, dataframe replaced with csv format')
            format = 'csv'

        pl = self.__basepl('instrument',format=format)
        response, _ = self._call_api(pl, 'exp_instrument')
=======
        content : bytes
            content of the file
        content_map : dict
            content-type dictionary
        """

        # Check for dataframe usage (convert silently)
        ret_format = format
        if format == 'df':
            ret_format = 'csv'

        pl = self.__basepl('pdf',format=ret_format)

        to_add = (record, event, instrument, all_records)
        str_add = ("record", "event", "instrument", "allrecords")
        for key, data in zip(str_add, to_add):
            if data:
                pl[key] = data

        content, headers = self._call_api(pl, 'exp_pdf')      

        # NOTE: reusing methodology from 'export_file"'
        #REDCap adds some useful things in content-type
        if 'content-type' in headers:
            splat = [kv.strip() for kv in headers['content-type'].split(';')]
            kv = [(kv.split('=')[0], kv.split('=')[1].replace('"', '')) for kv
                  in splat if '=' in kv]
            content_map = dict(kv)
        else:
            content_map = {}
        return content, content_map

    def export_survey_link(self, record, instrument, event=None, format='json'):
        """
        Export unique survey link for specific record and instrument (REDCap >= 6.4.0)

        Parameters
        ----------
        format : (``'json'``), ``'csv'``, ``'xml'``
            format of error message,
            csv or xml, ``'df''`` will return a ``pandas.DataFrame``
        record: str
            record ID
        instrument: str
            instrument name
        event: str
            event name (for longitudinal projects only)
        df_kwargs : dict
            Passed to pandas.read_csv to control construction of
            returned DataFrame

        Returns
        -------
        survey_link: list, str, ``pandas.DataFrame``
            unique survey link
        """

        # Check for dataframe usage
        ret_format = format
        if format == 'df':
            ret_format = 'csv'

        pl = self.__basepl('surveyLink',format=ret_format)

        # Require event if project is longitudinal
        if self.is_longitudinal() == True and event is None:
            print("Error: 'event' is required for longitudinal projects")
            return
        else:  
            event = "filler"

        to_add = (record, instrument, event)
        str_add = ("record", "instrument", "event")
        for key, data in zip(str_add, to_add):
            if data:
                pl[key] = data

        response, _ = self._call_api(pl, 'exp_surveyLink')
>>>>>>> 0bb08a83

        if format in ('json', 'csv', 'xml'):
            return response
        elif not read_csv and format == 'df':
            warnings.warn('Pandas csv_reader not available, dataframe replaced with csv format')
            return response
        elif format == 'df':
            if not df_kwargs:
                return read_csv(StringIO(response))
            else:
                return read_csv(StringIO(response), **df_kwargs)   
<<<<<<< HEAD
=======

    def export_survey_queue_link(self, record, format='json'):
        """
        Export unique survey queue link for specific record  (REDCap >= 6.4.0)

        Parameters
        ----------
        format : (``'json'``), ``'csv'``, ``'xml'``
            format of error message,
            csv or xml, ``'df''`` will return a ``pandas.DataFrame``
        record: str
            record ID
            event name (for longitudinal projects only)
        df_kwargs : dict
            Passed to pandas.read_csv to control construction of
            returned DataFrame

        Returns
        -------
        survey_link: list, str, ``pandas.DataFrame``
            unique survey queue link
        """

        # Check for dataframe usage
        ret_format = format
        if format == 'df':
            ret_format = 'csv'

        pl = self.__basepl('surveyQueueLink',format=ret_format)

        pl["record"] = record

        response, _ = self._call_api(pl, 'exp_surveyQueueLink')

        if format in ('json', 'csv', 'xml'):
            return response
        elif not read_csv and format == 'df':
            warnings.warn('Pandas csv_reader not available, dataframe replaced with csv format')
            return response
        elif format == 'df':
            if not df_kwargs:
                return read_csv(StringIO(response))
            else:
                return read_csv(StringIO(response), **df_kwargs)   

    def export_survey_return_code(self, record, instrument, event=None, format='json'):
        """
        Export survey return code for specific record and instrument  (REDCap >= 6.4.0)

        Parameters
        ----------
        format : (``'json'``), ``'csv'``, ``'xml'``
            format of error message,
            csv or xml, ``'df''`` will return a ``pandas.DataFrame``
        record: str
            record ID
        instrument: str
            instrument name
        event: str
            event name (for longitudinal projects only)
        df_kwargs : dict
            Passed to pandas.read_csv to control construction of
            returned DataFrame

        Returns
        -------
        survey_link: list, str, ``pandas.DataFrame``
            unique survey return code
        """

        # Check for dataframe usage
        ret_format = format
        if format == 'df':
            ret_format = 'csv'

        pl = self.__basepl('surveyReturnCode',format=ret_format)

        # Require event if project is longitudinal
        if self.is_longitudinal() == True and event is None:
            print("Error: 'event' is required for longitudinal projects")
            return
        else:  
            event = "filler"

        to_add = (record, instrument, event)
        str_add = ("record", "instrument", "event")
        for key, data in zip(str_add, to_add):
            if data:
                pl[key] = data

        response, _ = self._call_api(pl, 'exp_surveyReturnCode')

        if format in ('json', 'csv', 'xml'):
            return response
        elif not read_csv and format == 'df':
            warnings.warn('Pandas csv_reader not available, dataframe replaced with csv format')
            return response
        elif format == 'df':
            if not df_kwargs:
                return read_csv(StringIO(response))
            else:
                return read_csv(StringIO(response), **df_kwargs)   

    def export_participant_list(self, instrument, event=None, format='json', df_kwargs=None):
        """
        Export survey participant list for specific instrument  (REDCap >= 6.4.0)

        Parameters
        ----------
        format : (``'json'``), ``'csv'``, ``'xml'``
            format of error message,
            csv or xml, ``'df''`` will return a ``pandas.DataFrame``
        instrument: str
            instrument name
        event: str
            event name (for longitudinal projects only)
        df_kwargs : dict
            Passed to pandas.read_csv to control construction of
            returned DataFrame

        Returns
        -------
        survey_link: list, str, ``pandas.DataFrame``
            survey participant list for specific instrument
        """

        # Check for dataframe usage
        ret_format = format
        if format == 'df':
            ret_format = 'csv'

        pl = self.__basepl('participantList',format=ret_format)

        # Require event if project is longitudinal
        if self.is_longitudinal() == True and event is None:
            print("Error: 'event' is required for longitudinal projects")
            return
        else:  
            event = "filler"

        to_add = (instrument, event)
        str_add = ("instrument", "event")
        for key, data in zip(str_add, to_add):
            if data:
                pl[key] = data

        response, _ = self._call_api(pl, 'exp_participantList')

        if format in ('json', 'csv', 'xml'):
            return response
        elif not read_csv and format == 'df':
            warnings.warn('Pandas csv_reader not available, dataframe replaced with csv format')
            return response
        elif format == 'df':
            if not df_kwargs:
                return read_csv(StringIO(response))
            else:
                return read_csv(StringIO(response), **df_kwargs) 

    def export_fieldnames(self, format='json', field=None, df_kwargs=None):
        """
        Export list of import/export-specific field names  (REDCap >= 6.4.0)

        Parameters
        ----------
        format : (``'json'``), ``'csv'``, ``'xml'``
            Return the list of project instruments in native objects,
            csv or xml, ``'df''`` will return a ``pandas.DataFrame``
        df_kwargs : dict
            Passed to pandas.read_csv to control construction of
            returned DataFrame

        Returns
        -------
        instruments: list, str, ``pandas.DataFrame``
            list of field names
        """
        
        # Check for dataframe usage
        ret_format = format
        if format == 'df':
            ret_format = 'csv'

        pl = self.__basepl('exportFieldNames',format=ret_format)
        pl["field"] = field
        
        response, _ = self._call_api(pl, 'exp_exportFieldNames')

        if format in ('json', 'csv', 'xml'):
            return response        
        elif not read_csv and format == 'df':
            warnings.warn('Pandas csv_reader not available, dataframe replaced with csv format')
            return response
        elif format == 'df':
            if not df_kwargs:
                return read_csv(StringIO(response))
            else:
                return read_csv(StringIO(response), **df_kwargs)   

    def export_fem(self, arms=None, format='json', df_kwargs=None):
        """
        Export the project's form to event mapping

        Parameters
        ----------
        arms : list
            Limit exported form event mappings to these arm numbers
        format : (``'json'``), ``'csv'``, ``'xml'``
            Return the form event mappings in native objects,
            csv or xml, ``'df''`` will return a ``pandas.DataFrame``
        df_kwargs : dict
            Passed to pandas.read_csv to control construction of
            returned DataFrame

        Returns
        -------
        fem : list, str, ``pandas.DataFrame``
            form-event mapping for the project
        """
        
        # Check for dataframe usage
        ret_format = format
        if format == 'df':
            ret_format = 'csv'

        pl = self.__basepl('formEventMapping', format=ret_format)
        to_add = [arms]
        str_add = ['arms']
        for key, data in zip(str_add, to_add):
            if data:
                pl[key] = ','.join(data)
        response, _ = self._call_api(pl, 'exp_fem')
        if format in ('json', 'csv', 'xml'):
            return response
        elif not read_csv and format == 'df':
            warnings.warn('Pandas csv_reader not available, dataframe replaced with csv format')
            return response
        elif format == 'df':
            if not df_kwargs:
                return read_csv(StringIO(response))
            else:
                return read_csv(StringIO(response), **df_kwargs)

    def export_metadata(self, fields=None, forms=None, format='json', df_kwargs=None):
        """
        Export the project's metadata

        Parameters
        ----------
        fields : list
            Limit exported metadata to these fields
        forms : list
            Limit exported metadata to these forms
        format : (``'json'``), ``'csv'``, ``'xml'``, ``'df'``
            Return the metadata in native objects, csv or xml.
            ``'df'`` will return a ``pandas.DataFrame``.
        df_kwargs : dict
            Passed to ``pandas.read_csv`` to control construction of
            returned DataFrame.
            by default ``{'index_col': 'field_name'}``

        Returns
        -------
        metadata : list, str, ``pandas.DataFrame``
            metadata sttructure for the project.
        """
        # Check for dataframe usage
        ret_format = format
        if format == 'df':
            ret_format = 'csv'

        pl = self.__basepl('metadata', format=ret_format)
        to_add = [fields, forms]
        str_add = ['fields', 'forms']
        for key, data in zip(str_add, to_add):
            if data:
                pl[key] = ','.join(data)
        response, _ = self._call_api(pl, 'metadata')
        if format in ('json', 'csv', 'xml'):
            return response
        elif not read_csv and format == 'df':
            warnings.warn('Pandas csv_reader not available, dataframe replaced with csv format')
            return response
        elif format == 'df':
            if not df_kwargs:
                df_kwargs = {'index_col': 'field_name'}
            print(response)
            return read_csv(StringIO(response), **df_kwargs)

    def export_records(self, records=None, fields=None, forms=None, events=None, raw_or_label='raw', event_name='label', format='json', export_survey_fields=False, export_data_access_groups=False, df_kwargs=None, export_checkbox_labels=False):
        """
        Export data from the REDCap project.

        Parameters
        ----------
        records : list
            array of record names specifying specific records to export.
            by default, all records are exported
        fields : list
            array of field names specifying specific fields to pull
            by default, all fields are exported
        forms : list
            array of form names to export. If in the web UI, the form
            name has a space in it, replace the space with an underscore
            by default, all forms are exported
        events : list
            an array of unique event names from which to export records

            :note: this only applies to longitudinal projects
        raw_or_label : (``'raw'``), ``'label'``, ``'both'``
            export the raw coded values or labels for the options of
            multiple choice fields, or both
        event_name : (``'label'``), ``'unique'``
             export the unique event name or the event label
        format : (``'json'``), ``'csv'``, ``'xml'``, ``'df'``
            Format of returned data. ``'json'`` returns json-decoded
            objects while ``'csv'`` and ``'xml'`` return other formats.
            ``'df'`` will attempt to return a ``pandas.DataFrame``.
        export_survey_fields : (``False``), True
            specifies whether or not to export the survey identifier
            field (e.g., "redcap_survey_identifier") or survey timestamp
            fields (e.g., form_name+"_timestamp") when surveys are
            utilized in the project.
        export_data_access_groups : (``False``), ``True``
            specifies whether or not to export the
            ``"redcap_data_access_group"`` field when data access groups
            are utilized in the project.

            :note: This flag is only viable if the user whose token is
                being used to make the API request is *not* in a data
                access group. If the user is in a group, then this flag
                will revert to its default value.
        df_kwargs : dict
            Passed to ``pandas.read_csv`` to control construction of
            returned DataFrame.
            by default, ``{'index_col': self.def_field}``
        export_checkbox_labels : (``False``), ``True``
            specify whether to export checkbox values as their label on
            export.

        Returns
        -------
        data : list, str, ``pandas.DataFrame``
            exported data
        """
        # Check for dataframe usage
        ret_format = format
        if format == 'df':
            ret_format = 'csv'

        pl = self.__basepl('record', format=ret_format)
        fields = self.backfill_fields(fields, forms)
        keys_to_add = (records, fields, forms, events,
        raw_or_label, event_name, export_survey_fields,
        export_data_access_groups, export_checkbox_labels)
        str_keys = ('records', 'fields', 'forms', 'events', 'rawOrLabel',
        'eventName', 'exportSurveyFields', 'exportDataAccessGroups',
        'exportCheckboxLabel')
        for key, data in zip(str_keys, keys_to_add):
            if data:
                #  Make a url-ok string
                if key in ('fields', 'records', 'forms', 'events'):
                    pl[key] = ','.join(data)
                else:
                    pl[key] = data
        response, _ = self._call_api(pl, 'exp_record')
        if format in ('json', 'csv', 'xml'):
            return response
        elif not read_csv and format == 'df':
            warnings.warn('Pandas csv_reader not available, dataframe replaced with csv format')
            return response
        elif format == 'df':
            if not df_kwargs:
                if self.is_longitudinal():
                    df_kwargs = {'index_col': [self.def_field,
                                               'redcap_event_name']}
                else:
                    df_kwargs = {'index_col': self.def_field}
            buf = StringIO(response)
            df = read_csv(buf, **df_kwargs)
            buf.close()
            return df

    def import_arms(self, to_import, override=0, action="import", format='json', return_format='json',df_kwargs=None):
        """
        Import arms into the RedCap Project

        Parameters
        ----------
        to_import : array of dicts, csv/xml string, ``pandas.DataFrame``
            :note:
                If you pass a csv or xml string, you should use the
                ``format`` parameter appropriately.
            :note:
                Keys of the dictionaries should 'arm_num' and 'name'. If you provide keys
                that aren't defined fields, the returned response will
                contain an ``'error'`` key.
        override : ('0'-False), '1'-True
            ``'1'`` will erase values previously stored in the
            database if not specified in the to_import dictionaries.
        format : ('json'),  'xml', 'csv'
            Format of incoming data. By default, to_import will be json-encoded
        return_format : ('json'), 'csv', 'xml'
            Response format. By default, response will be json-decoded.

        Returns
        -------
        response : dict, str
            Number of Arms imported to EDCap, json-decoded if ``return_format`` == ``'json'``
        """
        # Check for dataframe usage
        ret_format = format
        if format == 'df':
            ret_format = 'csv'

        pl = self.__basepl('arm')
        if hasattr(to_import, 'to_csv'):
            # We'll assume it's a df
            from StringIO import StringIO
            buf = StringIO()
            if self.is_longitudinal():
                csv_kwargs = {'arm_num': [self.def_field,
                                              'redcap_arm_name']}
            else:
                csv_kwargs = {'arm_num': self.def_field}
            to_import.to_csv(buf, **csv_kwargs)
            pl['data'] = buf.getvalue()
            buf.close()
            format = 'csv'
        elif format == 'json':
            pl['data'] = json.dumps(to_import, separators=(',', ':'))
        else:
            # don't do anything to csv/xml
            pl['data'] = to_import
        pl['override'] = override
        pl['action'] = action
        pl['format'] = format
        pl['returnFormat'] = return_format
        response = self._call_api(pl, 'imp_arm')[0]

        if format in ('json', 'csv', 'xml'):
            return response
        elif format == 'df':
            if not df_kwargs:
                if self.is_longitudinal():
                    df_kwargs = {'index_col': [self.def_field, 'redcap_arm_name']}
                else:
                    df_kwargs = {'index_col': self.def_field}
            buf = StringIO(response)
            df = read_csv(buf, **df_kwargs)
            buf.close()
            return df

    def import_events(self, to_import, override=0, action="import", format='json', return_format='json',df_kwargs=None):
        """
        Import events into the RedCap Project

        Parameters
        ----------
        to_import : array of dicts, csv/xml string, ``pandas.DataFrame``
            :note:
                If you pass a csv or xml string, you should use the
                ``format`` parameter appropriately.
            :note:
                Keys of the dictionaries should be subset of project's,
                event fields, but this isn't a requirement. 
                    Required Keys:
                        'event_name'
                        'arm_num'
                    Optional Keys:
                        'unique_event_name' (to modify existing event)
                        'day_offset'
                        'offset_min'
                        'offset_max'
                If you provide keys
                that aren't defined fields, the returned response will
                contain an ``'error'`` key.
        override : ('0'-False), '1'-True
            ``'1'`` will erase values previously stored in the
            database if not specified in the to_import dictionaries.
        format : ('json'),  'xml', 'csv'
            Format of incoming data. By default, to_import will be json-encoded
        return_format : ('json'), 'csv', 'xml'
            Response format. By default, response will be json-decoded.

        Returns
        -------
        response : dict, str
            Response from REDCap API, json-decoded if ``return_format`` == ``'json'``
        """

        # Check for dataframe usage
        ret_format = format
        if format == 'df':
            ret_format = 'csv'

        pl = self.__basepl('event')
        if hasattr(to_import, 'to_csv'):
            # We'll assume it's a df
            from StringIO import StringIO
            buf = StringIO()
            if self.is_longitudinal():
                csv_kwargs = {'event_name': [self.def_field, 'redcap_arm_num']}
            else:
                csv_kwargs = {'event_name': self.def_field}
            to_import.to_csv(buf, **csv_kwargs)
            pl['data'] = buf.getvalue()
            buf.close()
            format = 'csv'
        elif format == 'json':
            pl['data'] = json.dumps(to_import, separators=(',', ':'))
        else:
            # don't do anything to csv/xml
            pl['data'] = to_import
        pl['override'] = override
        pl['action'] = action
        pl['format'] = format
        pl['returnFormat'] = return_format
        response = self._call_api(pl, 'imp_event')[0]

        if format in ('json', 'csv', 'xml'):
            return response
        elif format == 'df':
            if not df_kwargs:
                if self.is_longitudinal():
                    df_kwargs = {'index_col': [self.def_field, 'redcap_arm_num']}
                else:
                    df_kwargs = {'index_col': self.def_field}
            buf = StringIO(response)
            df = read_csv(buf, **df_kwargs)
            buf.close()
            return df

    def import_fem(self, to_import, format='json', return_format='json',df_kwargs=None):
        """
        Import form-event mappings into the RedCap Project

        Parameters
        ----------
        to_import : array of dicts, csv/xml string, ``pandas.DataFrame``
            :note:
                If you pass a csv or xml string, you should use the
                ``format`` parameter appropriately.
            :note:
                Keys of the dictionaries should be subset of project's,
                form-event fields, but this isn't a requirement. 
                    Required Keys:
                        'event_name'
                        'arm_num'
                    Optional Keys:
                If you provide keys
                that aren't defined fields, the returned response will
                contain an ``'error'`` key.
        format : ('json'),  'xml', 'csv'
            Format of incoming data. By default, to_import will be json-encoded
        return_format : ('json'), 'csv', 'xml'
            Response format. By default, response will be json-decoded.

        Returns
        -------
        response : dict, str
            Number of instrument-event mappings from REDCap API, json-decoded if ``return_format`` == ``'json'``
        """

        # Check for dataframe usage
        ret_format = format
        if format == 'df':
            ret_format = 'csv'

        pl = self.__basepl('formEventMapping')
        if hasattr(to_import, 'to_csv'):
            # We'll assume it's a df
            from StringIO import StringIO
            buf = StringIO()
            if self.is_longitudinal():
                csv_kwargs = {'event_name': [self.def_field, 'redcap_arm_num']}
            else:
                csv_kwargs = {'event_name': self.def_field}
            to_import.to_csv(buf, **csv_kwargs)
            pl['data'] = buf.getvalue()
            buf.close()
            format = 'csv'
        elif format == 'json':
            pl['data'] = json.dumps(to_import, separators=(',', ':'))
        else:
            # don't do anything to csv/xml
            pl['data'] = to_import
        pl['format'] = format
        pl['returnFormat'] = return_format
        response = self._call_api(pl, 'imp_fem')[0]

        if format in ('json', 'csv', 'xml'):
            return response
        elif format == 'df':
            if not df_kwargs:
                if self.is_longitudinal():
                    df_kwargs = {'index_col': [self.def_field, 'redcap_arm_num']}
                else:
                    df_kwargs = {'index_col': self.def_field}
            buf = StringIO(response)
            df = read_csv(buf, **df_kwargs)
            buf.close()
            return df

    def import_metadata(self, to_import, format='json', return_format='json',df_kwargs=None):
        """
        Import metadata into the RedCap Project

        Parameters
        ----------
        to_import : array of dicts, csv/xml string, ``pandas.DataFrame``
            :note:
                If you pass a csv or xml string, you should use the
                ``format`` parameter appropriately.
            :note:
                If you provide keys that aren't defined fields, the returned response will
                contain an ``'error'`` key.
        format : ('json'),  'xml', 'csv'
            Format of incoming data. By default, to_import will be json-encoded
        return_format : ('json'), 'csv', 'xml'
            Response format. By default, response will be json-decoded.

        Returns
        -------
        response : dict, str
            Number of fields imported from REDCap API, json-decoded if ``return_format`` == ``'json'``
        """

        # Check for dataframe usage
        ret_format = format
        if format == 'df':
            ret_format = 'csv'

        pl = self.__basepl('metadata')
        if hasattr(to_import, 'to_csv'):
            # We'll assume it's a df
            from StringIO import StringIO
            buf = StringIO()
            if self.is_longitudinal():
                csv_kwargs = {'event_name': [self.def_field, 'redcap_arm_num']}
            else:
                csv_kwargs = {'event_name': self.def_field}
            to_import.to_csv(buf, **csv_kwargs)
            pl['data'] = buf.getvalue()
            buf.close()
            format = 'csv'
        elif format == 'json':
            pl['data'] = json.dumps(to_import, separators=(',', ':'))
        else:
            # don't do anything to csv/xml
            pl['data'] = to_import
        pl['format'] = format
        pl['returnFormat'] = return_format
        response = self._call_api(pl, 'imp_metadata')[0]

        if format in ('json', 'csv', 'xml'):
            return response
        elif format == 'df':
            if not df_kwargs:
                if self.is_longitudinal():
                    df_kwargs = {'index_col': [self.def_field, 'redcap_arm_num']}
                else:
                    df_kwargs = {'index_col': self.def_field}
            buf = StringIO(response)
            df = read_csv(buf, **df_kwargs)
            buf.close()
            return df

    def import_users(self, to_import, format='json', return_format='json',df_kwargs=None):
        """
        Import metadata into the RedCap Project

        Parameters
        ----------
        to_import : array of dicts, csv/xml string, ``pandas.DataFrame``
            :note:
                If you pass a csv or xml string, you should use the
                ``format`` parameter appropriately.
            :note:
                If you provide keys that aren't defined fields, the returned response will
                contain an ``'error'`` key.
        format : ('json'),  'xml', 'csv'
            Format of incoming data. By default, to_import will be json-encoded
        return_format : ('json'), 'csv', 'xml'
            Response format. By default, response will be json-decoded.

        Returns
        -------
        response : dict, str
            Number of fields imported from REDCap API, json-decoded if ``return_format`` == ``'json'``
        """

        # Check for dataframe usage
        ret_format = format
        if format == 'df':
            ret_format = 'csv'

        pl = self.__basepl('users')
        if hasattr(to_import, 'to_csv'):
            # We'll assume it's a df
            from StringIO import StringIO
            buf = StringIO()
            if self.is_longitudinal():
                csv_kwargs = {'event_name': [self.def_field, 'redcap_arm_num']}
            else:
                csv_kwargs = {'event_name': self.def_field}
            to_import.to_csv(buf, **csv_kwargs)
            pl['data'] = buf.getvalue()
            buf.close()
            format = 'csv'
        elif format == 'json':
            pl['data'] = json.dumps(to_import, separators=(',', ':'))
        else:
            # don't do anything to csv/xml
            pl['data'] = to_import
        pl['format'] = format
        pl['returnFormat'] = return_format
        response = self._call_api(pl, 'imp_users')[0]

        if format in ('json', 'csv', 'xml'):
            return response
        elif format == 'df':
            if not df_kwargs:
                if self.is_longitudinal():
                    df_kwargs = {'index_col': [self.def_field, 'redcap_arm_num']}
                else:
                    df_kwargs = {'index_col': self.def_field}
            buf = StringIO(response)
            df = read_csv(buf, **df_kwargs)
            buf.close()
            return df

    def delete_arms(self, arms, action='delete'):
        """
        Deletes arms from REDCap Project

        Notes
        -----
        Only available for projects in Development status

        Parameters
        ----------
        action : ``delete``
        arms: an array of arm numbers that you wish to delete

        Returns
        -------
        response: int, str
            number of arms deleted

        """
        pl = self.__basepl(content='arm', format='json')
        pl['action'] = action
        pl['arms'] = arms
        return self._call_api(pl, 'del_arm')[0]

    def delete_event(self, events, action='delete'):
        """
        Deletes events from REDCap Project

        Notes
        -----
        Only available for projects in Development status

        Parameters
        ----------
        action : ``delete``
        arms: an array of events that you wish to delete

        Returns
        -------
        response: int, str
            number of events deleted

        """
        pl = self.__basepl(content='event', format='json')
        pl['action'] = action
        pl['events'] = events
        return self._call_api(pl, 'del_event')[0]

    def metadata_type(self, field_name):
        """If the given field_name is validated by REDCap, return it's type"""
        return self.__meta_metadata(field_name,
                                    'text_validation_type_or_show_slider_number')

    def __meta_metadata(self, field, key):
        """Return the value for key for the field in the metadata"""
        mf = ''
        try:
            mf = str([f[key] for f in self.metadata
                     if f['field_name'] == field][0])
        except IndexError:
            print("%s not in metadata field:%s" % (key, field))
            return mf
        else:
            return mf
>>>>>>> 0bb08a83

    def export_pdf(self, format='json', record=None, event=None, instrument=None, all_records=None, df_kwargs=None):
        """
        Export the project's instrument data as pdf (REDCap >= 6.4.0)

        Parameters
        ----------
        format : (``'json'``), ``'csv'``, ``'xml'``
            format of error message,
            csv or xml, ``'df''`` will return a ``pandas.DataFrame``
        record: str
            record ID, if left blank will return blank PDF
        event: str
            event name, for longitudinal projects only, if blank when
            record is supplied, will return all events for that record
        instrument: str
            instrument name, if blank, returns all instruments
        all_records: str
            value does not matter, if parameter is passed with any value,
            all instruments and all records will be exported
        df_kwargs : dict
            Passed to pandas.read_csv to control construction of
            returned DataFrame

        Returns
        -------
        content : bytes
            content of the file
        content_map : dict
            content-type dictionary
        """

        # Check for dataframe usage
        if not read_csv and format == 'df':
            warnings.warn('Pandas csv_reader not available, dataframe replaced with csv format')
            format = 'csv'

        pl = self.__basepl('pdf',format=format)

        to_add = (record, event, instrument, all_records)
        str_add = ("record", "event", "instrument", "allrecords")
        for key, data in zip(str_add, to_add):
            if data:
                pl[key] = data

        content, headers = self._call_api(pl, 'exp_pdf')      

        # NOTE: reusing methodology from 'export_file"'
        #REDCap adds some useful things in content-type
        if 'content-type' in headers:
            splat = [kv.strip() for kv in headers['content-type'].split(';')]
            kv = [(kv.split('=')[0], kv.split('=')[1].replace('"', '')) for kv
                  in splat if '=' in kv]
            content_map = dict(kv)
        else:
            content_map = {}
        return content, content_map

    def export_survey_link(self, record, instrument, event=None, format='json'):
        """
        Export unique survey link for specific record and instrument (REDCap >= 6.4.0)

        Parameters
        ----------
        format : (``'json'``), ``'csv'``, ``'xml'``
            format of error message,
            csv or xml, ``'df''`` will return a ``pandas.DataFrame``
        record: str
            record ID
        instrument: str
            instrument name
        event: str
            event name (for longitudinal projects only)
        df_kwargs : dict
            Passed to pandas.read_csv to control construction of
            returned DataFrame

        Returns
        -------
        survey_link: list, str, ``pandas.DataFrame``
            unique survey link
        """

        # Check for dataframe usage

        if not read_csv and format == 'df':
            warnings.warn('Pandas csv_reader not available, dataframe replaced with csv format')
            format = 'csv'

        pl = self.__basepl('surveyLink',format=format)

        # Require event if project is longitudinal
        if self.is_longitudinal() == True and event is None:
            print("Error: 'event' is required for longitudinal projects")
            return
        else:  
            event = "filler"

        to_add = (record, instrument, event)
        str_add = ("record", "instrument", "event")
        for key, data in zip(str_add, to_add):
            if data:
                pl[key] = data

        response, _ = self._call_api(pl, 'exp_surveyLink')

        if format in ('json', 'csv', 'xml'):
            return response
        elif not read_csv and format == 'df':
            warnings.warn('Pandas csv_reader not available, dataframe replaced with csv format')
            return response
        elif format == 'df':
            if not df_kwargs:
                return read_csv(StringIO(response))
            else:
                return read_csv(StringIO(response), **df_kwargs)   

    def export_survey_queue_link(self, record, format='json'):
        """
        Export unique survey queue link for specific record  (REDCap >= 6.4.0)

        Parameters
        ----------
        format : (``'json'``), ``'csv'``, ``'xml'``
            format of error message,
            csv or xml, ``'df''`` will return a ``pandas.DataFrame``
        record: str
            record ID
            event name (for longitudinal projects only)
        df_kwargs : dict
            Passed to pandas.read_csv to control construction of
            returned DataFrame

        Returns
        -------
        survey_link: list, str, ``pandas.DataFrame``
            unique survey queue link
        """

        # Check for dataframe usage

        if not read_csv and format == 'df':
            warnings.warn('Pandas csv_reader not available, dataframe replaced with csv format')
            format = 'csv'

        pl = self.__basepl('surveyQueueLink',format=format)

        pl["record"] = record

        response, _ = self._call_api(pl, 'exp_surveyQueueLink')

        if format in ('json', 'csv', 'xml'):
            return response
        elif not read_csv and format == 'df':
            warnings.warn('Pandas csv_reader not available, dataframe replaced with csv format')
            return response
        elif format == 'df':
            if not df_kwargs:
                return read_csv(StringIO(response))
            else:
                return read_csv(StringIO(response), **df_kwargs)   

    def export_survey_return_code(self, record, instrument, event=None, format='json'):
        """
        Export survey return code for specific record and instrument  (REDCap >= 6.4.0)

        Parameters
        ----------
        format : (``'json'``), ``'csv'``, ``'xml'``
            format of error message,
            csv or xml, ``'df''`` will return a ``pandas.DataFrame``
        record: str
            record ID
        instrument: str
            instrument name
        event: str
            event name (for longitudinal projects only)
        df_kwargs : dict
            Passed to pandas.read_csv to control construction of
            returned DataFrame

        Returns
        -------
        survey_link: list, str, ``pandas.DataFrame``
            unique survey return code
        """

        # Check for dataframe usage

        if not read_csv and format == 'df':
            warnings.warn('Pandas csv_reader not available, dataframe replaced with csv format')
            format = 'csv'

        pl = self.__basepl('surveyReturnCode',format=format)

        # Require event if project is longitudinal
        if self.is_longitudinal() == True and event is None:
            print("Error: 'event' is required for longitudinal projects")
            return
        else:  
            event = "filler"

        to_add = (record, instrument, event)
        str_add = ("record", "instrument", "event")
        for key, data in zip(str_add, to_add):
            if data:
                pl[key] = data

        response, _ = self._call_api(pl, 'exp_surveyReturnCode')

        if format in ('json', 'csv', 'xml'):
            return response
        elif not read_csv and format == 'df':
            warnings.warn('Pandas csv_reader not available, dataframe replaced with csv format')
            return response
        elif format == 'df':
            if not df_kwargs:
                return read_csv(StringIO(response))
            else:
                return read_csv(StringIO(response), **df_kwargs)   

    def export_participant_list(self, instrument, event=None, format='json', df_kwargs=None):
        """
        Export survey participant list for specific instrument  (REDCap >= 6.4.0)

        Parameters
        ----------
        format : (``'json'``), ``'csv'``, ``'xml'``
            format of error message,
            csv or xml, ``'df''`` will return a ``pandas.DataFrame``
        instrument: str
            instrument name
        event: str
            event name (for longitudinal projects only)
        df_kwargs : dict
            Passed to pandas.read_csv to control construction of
            returned DataFrame

        Returns
        -------
        survey_link: list, str, ``pandas.DataFrame``
            survey participant list for specific instrument
        """

        # Check for dataframe usage
        if not read_csv and format == 'df':
            warnings.warn('Pandas csv_reader not available, dataframe replaced with csv format')
            format = 'csv'

        pl = self.__basepl('participantList',format=format)

        # Require event if project is longitudinal
        if self.is_longitudinal() == True and event is None:
            print("Error: 'event' is required for longitudinal projects")
            return
        else:  
            event = "filler"

        to_add = (instrument, event)
        str_add = ("instrument", "event")
        for key, data in zip(str_add, to_add):
            if data:
                pl[key] = data

        response, _ = self._call_api(pl, 'exp_participantList')

        if format in ('json', 'csv', 'xml'):
            return response
        elif not read_csv and format == 'df':
            warnings.warn('Pandas csv_reader not available, dataframe replaced with csv format')
            return response
        elif format == 'df':
            if not df_kwargs:
                return read_csv(StringIO(response))
            else:
                return read_csv(StringIO(response), **df_kwargs) 

    def export_fieldnames(self, format='json', field=None, df_kwargs=None):
        """
        Export list of import/export-specific field names  (REDCap >= 6.4.0)

        Parameters
        ----------
        format : (``'json'``), ``'csv'``, ``'xml'``
            Return the list of project instruments in native objects,
            csv or xml, ``'df''`` will return a ``pandas.DataFrame``
        df_kwargs : dict
            Passed to pandas.read_csv to control construction of
            returned DataFrame

        Returns
        -------
        instruments: list, str, ``pandas.DataFrame``
            list of field names
        """
        
        # Check for dataframe usage
        if not read_csv and format == 'df':
            warnings.warn('Pandas csv_reader not available, dataframe replaced with csv format')
            format = 'csv'

        pl = self.__basepl('exportFieldNames',format=format)
        pl["field"] = field
        
        response, _ = self._call_api(pl, 'exp_exportFieldNames')

        if format in ('json', 'csv', 'xml'):
            return response
        elif not read_csv and format == 'df':
            warnings.warn('Pandas csv_reader not available, dataframe replaced with csv format')
            return response
        elif format == 'df':
            if not df_kwargs:
                return read_csv(StringIO(response))
            else:
                return read_csv(StringIO(response), **df_kwargs)   

    def export_fem(self, arms=None, format='json', df_kwargs=None):
        """
        Export the project's form to event mapping

        Parameters
        ----------
        arms : list
            Limit exported form event mappings to these arm numbers
        format : (``'json'``), ``'csv'``, ``'xml'``
            Return the form event mappings in native objects,
            csv or xml, ``'df''`` will return a ``pandas.DataFrame``
        df_kwargs : dict
            Passed to pandas.read_csv to control construction of
            returned DataFrame

        Returns
        -------
        fem : list, str, ``pandas.DataFrame``
            form-event mapping for the project
        """

        # Check for dataframe usage
        if not read_csv and format == 'df':
            warnings.warn('Pandas csv_reader not available, dataframe replaced with csv format')
            format = 'csv'

        pl = self.__basepl('formEventMapping', format=format)
        to_add = [arms]
        str_add = ['arms']
        for key, data in zip(str_add, to_add):
            if data:
                pl[key] = ','.join(data)
        response, _ = self._call_api(pl, 'exp_fem')
        if format in ('json', 'csv', 'xml'):
            return response
        elif not read_csv and format == 'df':
            warnings.warn('Pandas csv_reader not available, dataframe replaced with csv format')
            return response
        elif format == 'df':
            if not df_kwargs:
                return read_csv(StringIO(response))
            else:
                return read_csv(StringIO(response), **df_kwargs)

    def export_metadata(self, fields=None, forms=None, format='json', df_kwargs=None):
        """
        Export the project's metadata

        Parameters
        ----------
        fields : list
            Limit exported metadata to these fields
        forms : list
            Limit exported metadata to these forms
        format : (``'json'``), ``'csv'``, ``'xml'``, ``'df'``
            Return the metadata in native objects, csv or xml.
            ``'df'`` will return a ``pandas.DataFrame``.
        df_kwargs : dict
            Passed to ``pandas.read_csv`` to control construction of
            returned DataFrame.
            by default ``{'index_col': 'field_name'}``

        Returns
        -------
        metadata : list, str, ``pandas.DataFrame``
            metadata sttructure for the project.
        """

        # Check for dataframe usage
        if not read_csv and format == 'df':
            warnings.warn('Pandas csv_reader not available, dataframe replaced with csv format')
            format = 'csv'

        pl = self.__basepl('metadata', format=format)
        to_add = [fields, forms]
        str_add = ['fields', 'forms']
        for key, data in zip(str_add, to_add):
            if data:
                pl[key] = ','.join(data)
        response, _ = self._call_api(pl, 'metadata')
        if format in ('json', 'csv', 'xml'):
            return response
        elif not read_csv and format == 'df':
            warnings.warn('Pandas csv_reader not available, dataframe replaced with csv format')
            return response
        elif format == 'df':
            if not df_kwargs:
                df_kwargs = {'index_col': 'field_name'}
            print(response)
            return read_csv(StringIO(response), **df_kwargs)

    def export_records(self, records=None, fields=None, forms=None, events=None, raw_or_label='raw', event_name='label', format='json', export_survey_fields=False, export_data_access_groups=False, df_kwargs=None, export_checkbox_labels=False):
        """
        Export data from the REDCap project.

        Parameters
        ----------
        records : list
            array of record names specifying specific records to export.
            by default, all records are exported
        fields : list
            array of field names specifying specific fields to pull
            by default, all fields are exported
        forms : list
            array of form names to export. If in the web UI, the form
            name has a space in it, replace the space with an underscore
            by default, all forms are exported
        events : list
            an array of unique event names from which to export records

            :note: this only applies to longitudinal projects
        raw_or_label : (``'raw'``), ``'label'``, ``'both'``
            export the raw coded values or labels for the options of
            multiple choice fields, or both
        event_name : (``'label'``), ``'unique'``
             export the unique event name or the event label
        format : (``'json'``), ``'csv'``, ``'xml'``, ``'df'``
            Format of returned data. ``'json'`` returns json-decoded
            objects while ``'csv'`` and ``'xml'`` return other formats.
            ``'df'`` will attempt to return a ``pandas.DataFrame``.
        export_survey_fields : (``False``), True
            specifies whether or not to export the survey identifier
            field (e.g., "redcap_survey_identifier") or survey timestamp
            fields (e.g., form_name+"_timestamp") when surveys are
            utilized in the project.
        export_data_access_groups : (``False``), ``True``
            specifies whether or not to export the
            ``"redcap_data_access_group"`` field when data access groups
            are utilized in the project.

            :note: This flag is only viable if the user whose token is
                being used to make the API request is *not* in a data
                access group. If the user is in a group, then this flag
                will revert to its default value.
        df_kwargs : dict
            Passed to ``pandas.read_csv`` to control construction of
            returned DataFrame.
            by default, ``{'index_col': self.def_field}``
        export_checkbox_labels : (``False``), ``True``
            specify whether to export checkbox values as their label on
            export.

        Returns
        -------
        data : list, str, ``pandas.DataFrame``
            exported data
        """

        # Check for dataframe usage
        if not read_csv and format == 'df':
            warnings.warn('Pandas csv_reader not available, dataframe replaced with csv format')
            format = 'csv'

        pl = self.__basepl('record', format=format)

        fields = self.backfill_fields(fields, forms)
        keys_to_add = (records, fields, forms, events,
        raw_or_label, event_name, export_survey_fields,
        export_data_access_groups, export_checkbox_labels)
        str_keys = ('records', 'fields', 'forms', 'events', 'rawOrLabel',
        'eventName', 'exportSurveyFields', 'exportDataAccessGroups',
        'exportCheckboxLabel')
        for key, data in zip(str_keys, keys_to_add):
            if data:
                #  Make a url-ok string
                if key in ('fields', 'records', 'forms', 'events'):
                    pl[key] = ','.join(data)
                else:
                    pl[key] = data
        response, _ = self._call_api(pl, 'exp_record')
        if format in ('json', 'csv', 'xml'):
            return response
        elif not read_csv and format == 'df':
            warnings.warn('Pandas csv_reader not available, dataframe replaced with csv format')
            return response
        elif format == 'df':
            if not df_kwargs:
                if self.is_longitudinal():
                    df_kwargs = {'index_col': [self.def_field,
                                               'redcap_event_name']}
                else:
                    df_kwargs = {'index_col': self.def_field}
            buf = StringIO(response)
            df = read_csv(buf, **df_kwargs)
            buf.close()
            return df

    def import_arms(self, to_import, override=0, action="import", format='json', return_format='json',df_kwargs=None):
        """
        Import arms into the RedCap Project

        Parameters
        ----------
        to_import : array of dicts, csv/xml string, ``pandas.DataFrame``
            :note:
                If you pass a csv or xml string, you should use the
                ``format`` parameter appropriately.
            :note:
                Keys of the dictionaries should 'arm_num' and 'name'. If you provide keys
                that aren't defined fields, the returned response will
                contain an ``'error'`` key.
        override : ('0'-False), '1'-True
            ``'1'`` will erase values previously stored in the
            database if not specified in the to_import dictionaries.
        format : ('json'),  'xml', 'csv'
            Format of incoming data. By default, to_import will be json-encoded
        return_format : ('json'), 'csv', 'xml'
            Response format. By default, response will be json-decoded.

        Returns
        -------
        response : dict, str
            Number of Arms imported to EDCap, json-decoded if ``return_format`` == ``'json'``
        """
        # Check for dataframe usage
        ret_format = format
        if format == 'df':
            ret_format = 'csv'

        pl = self.__basepl('arm')
        if hasattr(to_import, 'to_csv'):
            # We'll assume it's a df
            from StringIO import StringIO
            buf = StringIO()
            if self.is_longitudinal():
                csv_kwargs = {'arm_num': [self.def_field,
                                              'redcap_arm_name']}
            else:
                csv_kwargs = {'arm_num': self.def_field}
            to_import.to_csv(buf, **csv_kwargs)
            pl['data'] = buf.getvalue()
            buf.close()
            format = 'csv'
        elif format == 'json':
            pl['data'] = json.dumps(to_import, separators=(',', ':'))
        else:
            # don't do anything to csv/xml
            pl['data'] = to_import
        pl['override'] = override
        pl['action'] = action
        pl['format'] = format
        pl['returnFormat'] = return_format
        response = self._call_api(pl, 'imp_arm')[0]

        if format in ('json', 'csv', 'xml'):
            return response
        elif format == 'df':
            if not df_kwargs:
                if self.is_longitudinal():
                    df_kwargs = {'index_col': [self.def_field, 'redcap_arm_name']}
                else:
                    df_kwargs = {'index_col': self.def_field}
            buf = StringIO(response)
            df = read_csv(buf, **df_kwargs)
            buf.close()
            return df

    def import_events(self, to_import, override=0, action="import", format='json', return_format='json',df_kwargs=None):
        """
        Import events into the RedCap Project

        Parameters
        ----------
        to_import : array of dicts, csv/xml string, ``pandas.DataFrame``
            :note:
                If you pass a csv or xml string, you should use the
                ``format`` parameter appropriately.
            :note:
                Keys of the dictionaries should be subset of project's,
                event fields, but this isn't a requirement. 
                    Required Keys:
                        'event_name'
                        'arm_num'
                    Optional Keys:
                        'unique_event_name' (to modify existing event)
                        'day_offset'
                        'offset_min'
                        'offset_max'
                If you provide keys
                that aren't defined fields, the returned response will
                contain an ``'error'`` key.
        override : ('0'-False), '1'-True
            ``'1'`` will erase values previously stored in the
            database if not specified in the to_import dictionaries.
        format : ('json'),  'xml', 'csv'
            Format of incoming data. By default, to_import will be json-encoded
        return_format : ('json'), 'csv', 'xml'
            Response format. By default, response will be json-decoded.

        Returns
        -------
        response : dict, str
            Response from REDCap API, json-decoded if ``return_format`` == ``'json'``
        """

        # Check for dataframe usage
        ret_format = format
        if format == 'df':
            ret_format = 'csv'

        pl = self.__basepl('event')
        if hasattr(to_import, 'to_csv'):
            # We'll assume it's a df
            from StringIO import StringIO
            buf = StringIO()
            if self.is_longitudinal():
                csv_kwargs = {'event_name': [self.def_field, 'redcap_arm_num']}
            else:
                csv_kwargs = {'event_name': self.def_field}
            to_import.to_csv(buf, **csv_kwargs)
            pl['data'] = buf.getvalue()
            buf.close()
            format = 'csv'
        elif format == 'json':
            pl['data'] = json.dumps(to_import, separators=(',', ':'))
        else:
            # don't do anything to csv/xml
            pl['data'] = to_import
        pl['override'] = override
        pl['action'] = action
        pl['format'] = format
        pl['returnFormat'] = return_format
        response = self._call_api(pl, 'imp_event')[0]

        if format in ('json', 'csv', 'xml'):
            return response
        elif format == 'df':
            if not df_kwargs:
                if self.is_longitudinal():
                    df_kwargs = {'index_col': [self.def_field, 'redcap_arm_num']}
                else:
                    df_kwargs = {'index_col': self.def_field}
            buf = StringIO(response)
            df = read_csv(buf, **df_kwargs)
            buf.close()
            return df

    def import_fem(self, to_import, format='json', return_format='json',df_kwargs=None):
        """
        Import form-event mappings into the RedCap Project

        Parameters
        ----------
        to_import : array of dicts, csv/xml string, ``pandas.DataFrame``
            :note:
                If you pass a csv or xml string, you should use the
                ``format`` parameter appropriately.
            :note:
                Keys of the dictionaries should be subset of project's,
                form-event fields, but this isn't a requirement. 
                    Required Keys:
                        'event_name'
                        'arm_num'
                    Optional Keys:
                If you provide keys
                that aren't defined fields, the returned response will
                contain an ``'error'`` key.
        format : ('json'),  'xml', 'csv'
            Format of incoming data. By default, to_import will be json-encoded
        return_format : ('json'), 'csv', 'xml'
            Response format. By default, response will be json-decoded.

        Returns
        -------
        response : dict, str
            Number of instrument-event mappings from REDCap API, json-decoded if ``return_format`` == ``'json'``
        """

        # Check for dataframe usage
        ret_format = format
        if format == 'df':
            ret_format = 'csv'

        pl = self.__basepl('formEventMapping')
        if hasattr(to_import, 'to_csv'):
            # We'll assume it's a df
            from StringIO import StringIO
            buf = StringIO()
            if self.is_longitudinal():
                csv_kwargs = {'event_name': [self.def_field, 'redcap_arm_num']}
            else:
                csv_kwargs = {'event_name': self.def_field}
            to_import.to_csv(buf, **csv_kwargs)
            pl['data'] = buf.getvalue()
            buf.close()
            format = 'csv'
        elif format == 'json':
            pl['data'] = json.dumps(to_import, separators=(',', ':'))
        else:
            # don't do anything to csv/xml
            pl['data'] = to_import
        pl['format'] = format
        pl['returnFormat'] = return_format
        response = self._call_api(pl, 'imp_fem')[0]

        if format in ('json', 'csv', 'xml'):
            return response
        elif format == 'df':
            if not df_kwargs:
                if self.is_longitudinal():
                    df_kwargs = {'index_col': [self.def_field, 'redcap_arm_num']}
                else:
                    df_kwargs = {'index_col': self.def_field}
            buf = StringIO(response)
            df = read_csv(buf, **df_kwargs)
            buf.close()
            return df

    def import_metadata(self, to_import, format='json', return_format='json',df_kwargs=None):
        """
        Import metadata into the RedCap Project

        Parameters
        ----------
        to_import : array of dicts, csv/xml string, ``pandas.DataFrame``
            :note:
                If you pass a csv or xml string, you should use the
                ``format`` parameter appropriately.
            :note:
                If you provide keys that aren't defined fields, the returned response will
                contain an ``'error'`` key.
        format : ('json'),  'xml', 'csv'
            Format of incoming data. By default, to_import will be json-encoded
        return_format : ('json'), 'csv', 'xml'
            Response format. By default, response will be json-decoded.

        Returns
        -------
        response : dict, str
            Number of fields imported from REDCap API, json-decoded if ``return_format`` == ``'json'``
        """

        # Check for dataframe usage
        ret_format = format
        if format == 'df':
            ret_format = 'csv'

        pl = self.__basepl('metadata')
        if hasattr(to_import, 'to_csv'):
            # We'll assume it's a df
            from StringIO import StringIO
            buf = StringIO()
            if self.is_longitudinal():
                csv_kwargs = {'event_name': [self.def_field, 'redcap_arm_num']}
            else:
                csv_kwargs = {'event_name': self.def_field}
            to_import.to_csv(buf, **csv_kwargs)
            pl['data'] = buf.getvalue()
            buf.close()
            format = 'csv'
        elif format == 'json':
            pl['data'] = json.dumps(to_import, separators=(',', ':'))
        else:
            # don't do anything to csv/xml
            pl['data'] = to_import
        pl['format'] = format
        pl['returnFormat'] = return_format
        response = self._call_api(pl, 'imp_metadata')[0]

        if format in ('json', 'csv', 'xml'):
            return response
        elif format == 'df':
            if not df_kwargs:
                if self.is_longitudinal():
                    df_kwargs = {'index_col': [self.def_field, 'redcap_arm_num']}
                else:
                    df_kwargs = {'index_col': self.def_field}
            buf = StringIO(response)
            df = read_csv(buf, **df_kwargs)
            buf.close()
            return df

    def import_users(self, to_import, format='json', return_format='json',df_kwargs=None):
        """
        Import metadata into the RedCap Project

        Parameters
        ----------
        to_import : array of dicts, csv/xml string, ``pandas.DataFrame``
            :note:
                If you pass a csv or xml string, you should use the
                ``format`` parameter appropriately.
            :note:
                If you provide keys that aren't defined fields, the returned response will
                contain an ``'error'`` key.
        format : ('json'),  'xml', 'csv'
            Format of incoming data. By default, to_import will be json-encoded
        return_format : ('json'), 'csv', 'xml'
            Response format. By default, response will be json-decoded.

        Returns
        -------
        response : dict, str
            Number of fields imported from REDCap API, json-decoded if ``return_format`` == ``'json'``
        """

        # Check for dataframe usage
        ret_format = format
        if format == 'df':
            ret_format = 'csv'

        pl = self.__basepl('users')
        if hasattr(to_import, 'to_csv'):
            # We'll assume it's a df
            from StringIO import StringIO
            buf = StringIO()
            if self.is_longitudinal():
                csv_kwargs = {'event_name': [self.def_field, 'redcap_arm_num']}
            else:
                csv_kwargs = {'event_name': self.def_field}
            to_import.to_csv(buf, **csv_kwargs)
            pl['data'] = buf.getvalue()
            buf.close()
            format = 'csv'
        elif format == 'json':
            pl['data'] = json.dumps(to_import, separators=(',', ':'))
        else:
            # don't do anything to csv/xml
            pl['data'] = to_import
        pl['format'] = format
        pl['returnFormat'] = return_format
        response = self._call_api(pl, 'imp_users')[0]

        if format in ('json', 'csv', 'xml'):
            return response
        elif format == 'df':
            if not df_kwargs:
                if self.is_longitudinal():
                    df_kwargs = {'index_col': [self.def_field, 'redcap_arm_num']}
                else:
                    df_kwargs = {'index_col': self.def_field}
            buf = StringIO(response)
            df = read_csv(buf, **df_kwargs)
            buf.close()
            return df

    def delete_arms(self, arms, action='delete'):
        """
        Deletes arms from REDCap Project

        Notes
        -----
        Only available for projects in Development status

        Parameters
        ----------
        action : ``delete``
        arms: an array of arm numbers that you wish to delete

        Returns
        -------
        response: int, str
            number of arms deleted

        """
        pl = self.__basepl(content='arm', format='json')
        pl['action'] = action
        pl['arms'] = arms
        return self._call_api(pl, 'del_arm')[0]

    def delete_event(self, events, action='delete'):
        """
        Deletes events from REDCap Project

        Notes
        -----
        Only available for projects in Development status

        Parameters
        ----------
        action : ``delete``
        arms: an array of events that you wish to delete

        Returns
        -------
        response: int, str
            number of events deleted

        """
        pl = self.__basepl(content='event', format='json')
        pl['action'] = action
        pl['events'] = events
        return self._call_api(pl, 'del_event')[0]

    def metadata_type(self, field_name):
        """If the given field_name is validated by REDCap, return it's type"""
        return self.__meta_metadata(field_name,
                                    'text_validation_type_or_show_slider_number')

    def __meta_metadata(self, field, key):
        """Return the value for key for the field in the metadata"""
        mf = ''
        try:
            mf = str([f[key] for f in self.metadata
                     if f['field_name'] == field][0])
        except IndexError:
            print("%s not in metadata field:%s" % (key, field))
            return mf
        else:
            return mf

    def backfill_fields(self, fields, forms):
        """ Properly backfill fields to explicitly request specific
        keys. The issue is that >6.X servers *only* return requested fields
        so to improve backwards compatiblity for PyCap clients, add specific fields
        when required.

        Parameters
        ----------
            fields: list
                requested fields
            forms: list
                requested forms
        Returns:
            new fields, forms
        """
        if forms and not fields:
            new_fields = [self.def_field]
        elif fields and self.def_field not in fields:
            new_fields = list(fields)
            if self.def_field not in fields:
                new_fields.append(self.def_field)
        elif not fields:
            new_fields = self.field_names
        else:
            new_fields = list(fields)
        return new_fields

    def filter(self, query, output_fields=None):
        """Query the database and return subject information for those
        who match the query logic

        Parameters
        ----------
        query: Query or QueryGroup
            Query(Group) object to process
        output_fields: list
            The fields desired for matching subjects

        Returns
        -------
        A list of dictionaries whose keys contains at least the default field
        and at most each key passed in with output_fields, each dictionary
        representing a surviving row in the database.
        """
        query_keys = query.fields()
        if not set(query_keys).issubset(set(self.field_names)):
            raise ValueError("One or more query keys not in project keys")
        query_keys.append(self.def_field)
        data = self.export_records(fields=query_keys)
        matches = query.filter(data, self.def_field)
        if matches:
            # if output_fields is empty, we'll download all fields, which is
            # not desired, so we limit download to def_field
            if not output_fields:
                output_fields = [self.def_field]
            #  But if caller passed a string and not list, we need to listify
            if isinstance(output_fields, basestring):
                output_fields = [output_fields]
            return self.export_records(records=matches, fields=output_fields)
        else:
            #  If there are no matches, then sending an empty list to
            #  export_records will actually return all rows, which is not
            #  what we want
            return []

    def names_labels(self, do_print=False):
        """Simple helper function to get all field names and labels """
        if do_print:
            for name, label in zip(self.field_names, self.field_labels):
                print('%s --> %s' % (str(name), str(label)))
        return self.field_names, self.field_labels

    def import_records(self, to_import, overwrite='normal', format='json',
        return_format='json', return_content='count',
            date_format='YMD'):
        """
        Import data into the RedCap Project

        Parameters
        ----------
        to_import : array of dicts, csv/xml string, ``pandas.DataFrame``
            :note:
                If you pass a csv or xml string, you should use the
                ``format`` parameter appropriately.
            :note:
                Keys of the dictionaries should be subset of project's,
                fields, but this isn't a requirement. If you provide keys
                that aren't defined fields, the returned response will
                contain an ``'error'`` key.
        overwrite : ('normal'), 'overwrite'
            ``'overwrite'`` will erase values previously stored in the
            database if not specified in the to_import dictionaries.
        format : ('json'),  'xml', 'csv'
            Format of incoming data. By default, to_import will be json-encoded
        return_format : ('json'), 'csv', 'xml'
            Response format. By default, response will be json-decoded.
        return_content : ('count'), 'ids', 'nothing'
            By default, the response contains a 'count' key with the number of
            records just imported. By specifying 'ids', a list of ids
            imported will be returned. 'nothing' will only return
            the HTTP status code and no message.
        date_format : ('YMD'), 'DMY', 'MDY'
            Describes the formatting of dates. By default, date strings
            are formatted as 'YYYY-MM-DD' corresponding to 'YMD'. If date
            strings are formatted as 'MM/DD/YYYY' set this parameter as
            'MDY' and if formatted as 'DD/MM/YYYY' set as 'DMY'. No
            other formattings are allowed.

        Returns
        -------
        response : dict, str
            response from REDCap API, json-decoded if ``return_format`` == ``'json'``
        """
        pl = self.__basepl('record')
        if hasattr(to_import, 'to_csv'):
            # We'll assume it's a df
            buf = StringIO()
            if self.is_longitudinal():
                csv_kwargs = {'index_label': [self.def_field,
                                              'redcap_event_name']}
            else:
                csv_kwargs = {'index_label': self.def_field}
            to_import.to_csv(buf, **csv_kwargs)
            pl['data'] = buf.getvalue()
            buf.close()
            format = 'csv'
        elif format == 'json':
            pl['data'] = json.dumps(to_import, separators=(',', ':'))
        else:
            # don't do anything to csv/xml
            pl['data'] = to_import
        pl['overwriteBehavior'] = overwrite
        pl['format'] = format
        pl['returnFormat'] = return_format
        pl['returnContent'] = return_content
        pl['dateFormat'] = date_format
        response = self._call_api(pl, 'imp_record')[0]
        if 'error' in response:
            raise RedcapError(str(response))
        return response

    def export_file(self, record, field, event=None, return_format='json'):
        """
        Export the contents of a file stored for a particular record

        Notes
        -----
        Unlike other export methods, this works on a single record.

        Parameters
        ----------
        record : str
            record ID
        field : str
            field name containing the file to be exported.
        event: str
            for longitudinal projects, specify the unique event here
        return_format: ('json'), 'csv', 'xml'
            format of error message

        Returns
        -------
        content : bytes
            content of the file
        content_map : dict
            content-type dictionary
        """
        self._check_file_field(field)
        # load up payload
        pl = self.__basepl(content='file', format=return_format)
        # there's no format field in this call
        del pl['format']
        pl['returnFormat'] = return_format
        pl['action'] = 'export'
        pl['field'] = field
        pl['record'] = record
        if event:
            pl['event'] = event
        content, headers = self._call_api(pl, 'exp_file')
        #REDCap adds some useful things in content-type
        if 'content-type' in headers:
            splat = [kv.strip() for kv in headers['content-type'].split(';')]
            kv = [(kv.split('=')[0], kv.split('=')[1].replace('"', '')) for kv
                  in splat if '=' in kv]
            content_map = dict(kv)
        else:
            content_map = {}
        return content, content_map

    def import_file(self, record, field, fname, fobj, event=None,
            return_format='json'):
        """
        Import the contents of a file represented by fobj to a
        particular records field

        Parameters
        ----------
        record : str
            record ID
        field : str
            field name where the file will go
        fname : str
            file name visible in REDCap UI
        fobj : file object
            file object as returned by `open`
        event : str
            for longitudinal projects, specify the unique event here
        return_format : ('json'), 'csv', 'xml'
            format of error message

        Returns
        -------
        response :
            response from server as specified by ``return_format``
        """
        self._check_file_field(field)
        # load up payload
        pl = self.__basepl(content='file', format=return_format)
        # no format in this call
        del pl['format']
        pl['returnFormat'] = return_format
        pl['action'] = 'import'
        pl['field'] = field
        pl['record'] = record
        if event:
            pl['event'] = event
        file_kwargs = {'files': {'file': (fname, fobj)}}
        return self._call_api(pl, 'imp_file', **file_kwargs)[0]

    def delete_file(self, record, field, return_format='json', event=None):
        """
        Delete a file from REDCap

        Notes
        -----
        There is no undo button to this.

        Parameters
        ----------
        record : str
            record ID
        field : str
            field name
        return_format : (``'json'``), ``'csv'``, ``'xml'``
            return format for error message
        event : str
            If longitudinal project, event to delete file from

        Returns
        -------
        response : dict, str
            response from REDCap after deleting file
        """
        self._check_file_field(field)
        # Load up payload
        pl = self.__basepl(content='file', format=return_format)
        del pl['format']
        pl['returnFormat'] = return_format
        pl['action'] = 'delete'
        pl['record'] = record
        pl['field'] = field
        if event:
            pl['event'] = event
        return self._call_api(pl, 'del_file')[0]

    def _check_file_field(self, field):
        """Check that field exists and is a file field"""
        is_field = field in self.field_names
        is_file = self.__meta_metadata(field, 'field_type') == 'file'
        if not (is_field and is_file):
            msg = "'%s' is not a field or not a 'file' field" % field
            raise ValueError(msg)
        else:
            return True

    def export_users(self, format='json'):
        """
        Export the users of the Project

        Notes
        -----
        Each user will have the following keys:

            * ``'firstname'`` : User's first name
            * ``'lastname'`` : User's last name
            * ``'email'`` : Email address
            * ``'username'`` : User's username
            * ``'expiration'`` : Project access expiration date
            * ``'data_access_group'`` : data access group ID
            * ``'data_export'`` : (0=no access, 2=De-Identified, 1=Full Data Set)
            * ``'forms'`` : a list of dicts with a single key as the form name and
                value is an integer describing that user's form rights,
                where: 0=no access, 1=view records/responses and edit
                records (survey responses are read-only), 2=read only, and
                3=edit survey responses,


        Parameters
        ----------
        format : (``'json'``), ``'csv'``, ``'xml'``
            response return format

        Returns
        -------
        users: list, str
            list of users dicts when ``'format'='json'``,
            otherwise a string
        """
        pl = self.__basepl(content='user', format=format)
        return self._call_api(pl, 'exp_user')[0]<|MERGE_RESOLUTION|>--- conflicted
+++ resolved
@@ -21,10 +21,6 @@
 except ImportError:
     read_csv = None
 
-<<<<<<< HEAD
-=======
-
->>>>>>> 0bb08a83
 class Project(object):
     """Main class for interacting with REDCap projects"""
 
@@ -191,19 +187,13 @@
         """
 
         # Check for dataframe usage
-<<<<<<< HEAD
+
         if not read_csv and format == 'df':
             warnings.warn('Pandas csv_reader not available, dataframe replaced with csv format')
             format = 'csv'
 
         pl = self.__basepl('project',format=format)
-=======
-        ret_format = format
-        if format == 'df':
-            ret_format = 'csv'
-
-        pl = self.__basepl('project',format=ret_format)
->>>>>>> 0bb08a83
+
         response, _ = self._call_api(pl, 'exp_project')
 
         if format in ('json', 'csv', 'xml'):
@@ -248,19 +238,12 @@
         """
 
         # Check for dataframe usage
-<<<<<<< HEAD
+
         if not read_csv and format == 'df':
             warnings.warn('Pandas csv_reader not available, dataframe replaced with csv format')
             format = 'csv'
 
         pl = self.__basepl('report',format=format)
-=======
-        ret_format = format
-        if format == 'df':
-            ret_format = 'csv'
-
-        pl = self.__basepl('report',format=ret_format)
->>>>>>> 0bb08a83
 
         to_add = (report_id, raw_or_label, raw_or_label_headers, export_checkbox_labels)
         str_add = ('report_id', 'rawOrLabel', 'rawOrLabelHeadHeaders', 'exportCheckboxLabel')
@@ -290,8 +273,7 @@
         format : (``'json'``), ``'csv'``, ``'xml'``
             Return the list of project instruments in native objects,
             csv or xml, ``'df''`` will return a ``pandas.DataFrame``
-<<<<<<< HEAD
-=======
+
         df_kwargs : dict
             Passed to pandas.read_csv to control construction of
             returned DataFrame
@@ -320,935 +302,6 @@
                 return read_csv(StringIO(response))
             else:
                 return read_csv(StringIO(response), **df_kwargs)   
-
-    def export_pdf(self, format='json', record=None, event=None, instrument=None, all_records=None, df_kwargs=None):
-        """
-        Export the project's instrument data as pdf (REDCap >= 6.4.0)
-
-        Parameters
-        ----------
-        format : (``'json'``), ``'csv'``, ``'xml'``
-            format of error message,
-            csv or xml, ``'df''`` will return a ``pandas.DataFrame``
-        record: str
-            record ID, if left blank will return blank PDF
-        event: str
-            event name, for longitudinal projects only, if blank when
-            record is supplied, will return all events for that record
-        instrument: str
-            instrument name, if blank, returns all instruments
-        all_records: str
-            value does not matter, if parameter is passed with any value,
-            all instruments and all records will be exported
->>>>>>> 0bb08a83
-        df_kwargs : dict
-            Passed to pandas.read_csv to control construction of
-            returned DataFrame
-
-        Returns
-        -------
-<<<<<<< HEAD
-        instruments: list, str, ``pandas.DataFrame``
-            list of data collection instruments
-        """
-
-        # Check for dataframe usage
-        if not read_csv and format == 'df':
-            warnings.warn('Pandas csv_reader not available, dataframe replaced with csv format')
-            format = 'csv'
-
-        pl = self.__basepl('instrument',format=format)
-        response, _ = self._call_api(pl, 'exp_instrument')
-=======
-        content : bytes
-            content of the file
-        content_map : dict
-            content-type dictionary
-        """
-
-        # Check for dataframe usage (convert silently)
-        ret_format = format
-        if format == 'df':
-            ret_format = 'csv'
-
-        pl = self.__basepl('pdf',format=ret_format)
-
-        to_add = (record, event, instrument, all_records)
-        str_add = ("record", "event", "instrument", "allrecords")
-        for key, data in zip(str_add, to_add):
-            if data:
-                pl[key] = data
-
-        content, headers = self._call_api(pl, 'exp_pdf')      
-
-        # NOTE: reusing methodology from 'export_file"'
-        #REDCap adds some useful things in content-type
-        if 'content-type' in headers:
-            splat = [kv.strip() for kv in headers['content-type'].split(';')]
-            kv = [(kv.split('=')[0], kv.split('=')[1].replace('"', '')) for kv
-                  in splat if '=' in kv]
-            content_map = dict(kv)
-        else:
-            content_map = {}
-        return content, content_map
-
-    def export_survey_link(self, record, instrument, event=None, format='json'):
-        """
-        Export unique survey link for specific record and instrument (REDCap >= 6.4.0)
-
-        Parameters
-        ----------
-        format : (``'json'``), ``'csv'``, ``'xml'``
-            format of error message,
-            csv or xml, ``'df''`` will return a ``pandas.DataFrame``
-        record: str
-            record ID
-        instrument: str
-            instrument name
-        event: str
-            event name (for longitudinal projects only)
-        df_kwargs : dict
-            Passed to pandas.read_csv to control construction of
-            returned DataFrame
-
-        Returns
-        -------
-        survey_link: list, str, ``pandas.DataFrame``
-            unique survey link
-        """
-
-        # Check for dataframe usage
-        ret_format = format
-        if format == 'df':
-            ret_format = 'csv'
-
-        pl = self.__basepl('surveyLink',format=ret_format)
-
-        # Require event if project is longitudinal
-        if self.is_longitudinal() == True and event is None:
-            print("Error: 'event' is required for longitudinal projects")
-            return
-        else:  
-            event = "filler"
-
-        to_add = (record, instrument, event)
-        str_add = ("record", "instrument", "event")
-        for key, data in zip(str_add, to_add):
-            if data:
-                pl[key] = data
-
-        response, _ = self._call_api(pl, 'exp_surveyLink')
->>>>>>> 0bb08a83
-
-        if format in ('json', 'csv', 'xml'):
-            return response
-        elif not read_csv and format == 'df':
-            warnings.warn('Pandas csv_reader not available, dataframe replaced with csv format')
-            return response
-        elif format == 'df':
-            if not df_kwargs:
-                return read_csv(StringIO(response))
-            else:
-                return read_csv(StringIO(response), **df_kwargs)   
-<<<<<<< HEAD
-=======
-
-    def export_survey_queue_link(self, record, format='json'):
-        """
-        Export unique survey queue link for specific record  (REDCap >= 6.4.0)
-
-        Parameters
-        ----------
-        format : (``'json'``), ``'csv'``, ``'xml'``
-            format of error message,
-            csv or xml, ``'df''`` will return a ``pandas.DataFrame``
-        record: str
-            record ID
-            event name (for longitudinal projects only)
-        df_kwargs : dict
-            Passed to pandas.read_csv to control construction of
-            returned DataFrame
-
-        Returns
-        -------
-        survey_link: list, str, ``pandas.DataFrame``
-            unique survey queue link
-        """
-
-        # Check for dataframe usage
-        ret_format = format
-        if format == 'df':
-            ret_format = 'csv'
-
-        pl = self.__basepl('surveyQueueLink',format=ret_format)
-
-        pl["record"] = record
-
-        response, _ = self._call_api(pl, 'exp_surveyQueueLink')
-
-        if format in ('json', 'csv', 'xml'):
-            return response
-        elif not read_csv and format == 'df':
-            warnings.warn('Pandas csv_reader not available, dataframe replaced with csv format')
-            return response
-        elif format == 'df':
-            if not df_kwargs:
-                return read_csv(StringIO(response))
-            else:
-                return read_csv(StringIO(response), **df_kwargs)   
-
-    def export_survey_return_code(self, record, instrument, event=None, format='json'):
-        """
-        Export survey return code for specific record and instrument  (REDCap >= 6.4.0)
-
-        Parameters
-        ----------
-        format : (``'json'``), ``'csv'``, ``'xml'``
-            format of error message,
-            csv or xml, ``'df''`` will return a ``pandas.DataFrame``
-        record: str
-            record ID
-        instrument: str
-            instrument name
-        event: str
-            event name (for longitudinal projects only)
-        df_kwargs : dict
-            Passed to pandas.read_csv to control construction of
-            returned DataFrame
-
-        Returns
-        -------
-        survey_link: list, str, ``pandas.DataFrame``
-            unique survey return code
-        """
-
-        # Check for dataframe usage
-        ret_format = format
-        if format == 'df':
-            ret_format = 'csv'
-
-        pl = self.__basepl('surveyReturnCode',format=ret_format)
-
-        # Require event if project is longitudinal
-        if self.is_longitudinal() == True and event is None:
-            print("Error: 'event' is required for longitudinal projects")
-            return
-        else:  
-            event = "filler"
-
-        to_add = (record, instrument, event)
-        str_add = ("record", "instrument", "event")
-        for key, data in zip(str_add, to_add):
-            if data:
-                pl[key] = data
-
-        response, _ = self._call_api(pl, 'exp_surveyReturnCode')
-
-        if format in ('json', 'csv', 'xml'):
-            return response
-        elif not read_csv and format == 'df':
-            warnings.warn('Pandas csv_reader not available, dataframe replaced with csv format')
-            return response
-        elif format == 'df':
-            if not df_kwargs:
-                return read_csv(StringIO(response))
-            else:
-                return read_csv(StringIO(response), **df_kwargs)   
-
-    def export_participant_list(self, instrument, event=None, format='json', df_kwargs=None):
-        """
-        Export survey participant list for specific instrument  (REDCap >= 6.4.0)
-
-        Parameters
-        ----------
-        format : (``'json'``), ``'csv'``, ``'xml'``
-            format of error message,
-            csv or xml, ``'df''`` will return a ``pandas.DataFrame``
-        instrument: str
-            instrument name
-        event: str
-            event name (for longitudinal projects only)
-        df_kwargs : dict
-            Passed to pandas.read_csv to control construction of
-            returned DataFrame
-
-        Returns
-        -------
-        survey_link: list, str, ``pandas.DataFrame``
-            survey participant list for specific instrument
-        """
-
-        # Check for dataframe usage
-        ret_format = format
-        if format == 'df':
-            ret_format = 'csv'
-
-        pl = self.__basepl('participantList',format=ret_format)
-
-        # Require event if project is longitudinal
-        if self.is_longitudinal() == True and event is None:
-            print("Error: 'event' is required for longitudinal projects")
-            return
-        else:  
-            event = "filler"
-
-        to_add = (instrument, event)
-        str_add = ("instrument", "event")
-        for key, data in zip(str_add, to_add):
-            if data:
-                pl[key] = data
-
-        response, _ = self._call_api(pl, 'exp_participantList')
-
-        if format in ('json', 'csv', 'xml'):
-            return response
-        elif not read_csv and format == 'df':
-            warnings.warn('Pandas csv_reader not available, dataframe replaced with csv format')
-            return response
-        elif format == 'df':
-            if not df_kwargs:
-                return read_csv(StringIO(response))
-            else:
-                return read_csv(StringIO(response), **df_kwargs) 
-
-    def export_fieldnames(self, format='json', field=None, df_kwargs=None):
-        """
-        Export list of import/export-specific field names  (REDCap >= 6.4.0)
-
-        Parameters
-        ----------
-        format : (``'json'``), ``'csv'``, ``'xml'``
-            Return the list of project instruments in native objects,
-            csv or xml, ``'df''`` will return a ``pandas.DataFrame``
-        df_kwargs : dict
-            Passed to pandas.read_csv to control construction of
-            returned DataFrame
-
-        Returns
-        -------
-        instruments: list, str, ``pandas.DataFrame``
-            list of field names
-        """
-        
-        # Check for dataframe usage
-        ret_format = format
-        if format == 'df':
-            ret_format = 'csv'
-
-        pl = self.__basepl('exportFieldNames',format=ret_format)
-        pl["field"] = field
-        
-        response, _ = self._call_api(pl, 'exp_exportFieldNames')
-
-        if format in ('json', 'csv', 'xml'):
-            return response        
-        elif not read_csv and format == 'df':
-            warnings.warn('Pandas csv_reader not available, dataframe replaced with csv format')
-            return response
-        elif format == 'df':
-            if not df_kwargs:
-                return read_csv(StringIO(response))
-            else:
-                return read_csv(StringIO(response), **df_kwargs)   
-
-    def export_fem(self, arms=None, format='json', df_kwargs=None):
-        """
-        Export the project's form to event mapping
-
-        Parameters
-        ----------
-        arms : list
-            Limit exported form event mappings to these arm numbers
-        format : (``'json'``), ``'csv'``, ``'xml'``
-            Return the form event mappings in native objects,
-            csv or xml, ``'df''`` will return a ``pandas.DataFrame``
-        df_kwargs : dict
-            Passed to pandas.read_csv to control construction of
-            returned DataFrame
-
-        Returns
-        -------
-        fem : list, str, ``pandas.DataFrame``
-            form-event mapping for the project
-        """
-        
-        # Check for dataframe usage
-        ret_format = format
-        if format == 'df':
-            ret_format = 'csv'
-
-        pl = self.__basepl('formEventMapping', format=ret_format)
-        to_add = [arms]
-        str_add = ['arms']
-        for key, data in zip(str_add, to_add):
-            if data:
-                pl[key] = ','.join(data)
-        response, _ = self._call_api(pl, 'exp_fem')
-        if format in ('json', 'csv', 'xml'):
-            return response
-        elif not read_csv and format == 'df':
-            warnings.warn('Pandas csv_reader not available, dataframe replaced with csv format')
-            return response
-        elif format == 'df':
-            if not df_kwargs:
-                return read_csv(StringIO(response))
-            else:
-                return read_csv(StringIO(response), **df_kwargs)
-
-    def export_metadata(self, fields=None, forms=None, format='json', df_kwargs=None):
-        """
-        Export the project's metadata
-
-        Parameters
-        ----------
-        fields : list
-            Limit exported metadata to these fields
-        forms : list
-            Limit exported metadata to these forms
-        format : (``'json'``), ``'csv'``, ``'xml'``, ``'df'``
-            Return the metadata in native objects, csv or xml.
-            ``'df'`` will return a ``pandas.DataFrame``.
-        df_kwargs : dict
-            Passed to ``pandas.read_csv`` to control construction of
-            returned DataFrame.
-            by default ``{'index_col': 'field_name'}``
-
-        Returns
-        -------
-        metadata : list, str, ``pandas.DataFrame``
-            metadata sttructure for the project.
-        """
-        # Check for dataframe usage
-        ret_format = format
-        if format == 'df':
-            ret_format = 'csv'
-
-        pl = self.__basepl('metadata', format=ret_format)
-        to_add = [fields, forms]
-        str_add = ['fields', 'forms']
-        for key, data in zip(str_add, to_add):
-            if data:
-                pl[key] = ','.join(data)
-        response, _ = self._call_api(pl, 'metadata')
-        if format in ('json', 'csv', 'xml'):
-            return response
-        elif not read_csv and format == 'df':
-            warnings.warn('Pandas csv_reader not available, dataframe replaced with csv format')
-            return response
-        elif format == 'df':
-            if not df_kwargs:
-                df_kwargs = {'index_col': 'field_name'}
-            print(response)
-            return read_csv(StringIO(response), **df_kwargs)
-
-    def export_records(self, records=None, fields=None, forms=None, events=None, raw_or_label='raw', event_name='label', format='json', export_survey_fields=False, export_data_access_groups=False, df_kwargs=None, export_checkbox_labels=False):
-        """
-        Export data from the REDCap project.
-
-        Parameters
-        ----------
-        records : list
-            array of record names specifying specific records to export.
-            by default, all records are exported
-        fields : list
-            array of field names specifying specific fields to pull
-            by default, all fields are exported
-        forms : list
-            array of form names to export. If in the web UI, the form
-            name has a space in it, replace the space with an underscore
-            by default, all forms are exported
-        events : list
-            an array of unique event names from which to export records
-
-            :note: this only applies to longitudinal projects
-        raw_or_label : (``'raw'``), ``'label'``, ``'both'``
-            export the raw coded values or labels for the options of
-            multiple choice fields, or both
-        event_name : (``'label'``), ``'unique'``
-             export the unique event name or the event label
-        format : (``'json'``), ``'csv'``, ``'xml'``, ``'df'``
-            Format of returned data. ``'json'`` returns json-decoded
-            objects while ``'csv'`` and ``'xml'`` return other formats.
-            ``'df'`` will attempt to return a ``pandas.DataFrame``.
-        export_survey_fields : (``False``), True
-            specifies whether or not to export the survey identifier
-            field (e.g., "redcap_survey_identifier") or survey timestamp
-            fields (e.g., form_name+"_timestamp") when surveys are
-            utilized in the project.
-        export_data_access_groups : (``False``), ``True``
-            specifies whether or not to export the
-            ``"redcap_data_access_group"`` field when data access groups
-            are utilized in the project.
-
-            :note: This flag is only viable if the user whose token is
-                being used to make the API request is *not* in a data
-                access group. If the user is in a group, then this flag
-                will revert to its default value.
-        df_kwargs : dict
-            Passed to ``pandas.read_csv`` to control construction of
-            returned DataFrame.
-            by default, ``{'index_col': self.def_field}``
-        export_checkbox_labels : (``False``), ``True``
-            specify whether to export checkbox values as their label on
-            export.
-
-        Returns
-        -------
-        data : list, str, ``pandas.DataFrame``
-            exported data
-        """
-        # Check for dataframe usage
-        ret_format = format
-        if format == 'df':
-            ret_format = 'csv'
-
-        pl = self.__basepl('record', format=ret_format)
-        fields = self.backfill_fields(fields, forms)
-        keys_to_add = (records, fields, forms, events,
-        raw_or_label, event_name, export_survey_fields,
-        export_data_access_groups, export_checkbox_labels)
-        str_keys = ('records', 'fields', 'forms', 'events', 'rawOrLabel',
-        'eventName', 'exportSurveyFields', 'exportDataAccessGroups',
-        'exportCheckboxLabel')
-        for key, data in zip(str_keys, keys_to_add):
-            if data:
-                #  Make a url-ok string
-                if key in ('fields', 'records', 'forms', 'events'):
-                    pl[key] = ','.join(data)
-                else:
-                    pl[key] = data
-        response, _ = self._call_api(pl, 'exp_record')
-        if format in ('json', 'csv', 'xml'):
-            return response
-        elif not read_csv and format == 'df':
-            warnings.warn('Pandas csv_reader not available, dataframe replaced with csv format')
-            return response
-        elif format == 'df':
-            if not df_kwargs:
-                if self.is_longitudinal():
-                    df_kwargs = {'index_col': [self.def_field,
-                                               'redcap_event_name']}
-                else:
-                    df_kwargs = {'index_col': self.def_field}
-            buf = StringIO(response)
-            df = read_csv(buf, **df_kwargs)
-            buf.close()
-            return df
-
-    def import_arms(self, to_import, override=0, action="import", format='json', return_format='json',df_kwargs=None):
-        """
-        Import arms into the RedCap Project
-
-        Parameters
-        ----------
-        to_import : array of dicts, csv/xml string, ``pandas.DataFrame``
-            :note:
-                If you pass a csv or xml string, you should use the
-                ``format`` parameter appropriately.
-            :note:
-                Keys of the dictionaries should 'arm_num' and 'name'. If you provide keys
-                that aren't defined fields, the returned response will
-                contain an ``'error'`` key.
-        override : ('0'-False), '1'-True
-            ``'1'`` will erase values previously stored in the
-            database if not specified in the to_import dictionaries.
-        format : ('json'),  'xml', 'csv'
-            Format of incoming data. By default, to_import will be json-encoded
-        return_format : ('json'), 'csv', 'xml'
-            Response format. By default, response will be json-decoded.
-
-        Returns
-        -------
-        response : dict, str
-            Number of Arms imported to EDCap, json-decoded if ``return_format`` == ``'json'``
-        """
-        # Check for dataframe usage
-        ret_format = format
-        if format == 'df':
-            ret_format = 'csv'
-
-        pl = self.__basepl('arm')
-        if hasattr(to_import, 'to_csv'):
-            # We'll assume it's a df
-            from StringIO import StringIO
-            buf = StringIO()
-            if self.is_longitudinal():
-                csv_kwargs = {'arm_num': [self.def_field,
-                                              'redcap_arm_name']}
-            else:
-                csv_kwargs = {'arm_num': self.def_field}
-            to_import.to_csv(buf, **csv_kwargs)
-            pl['data'] = buf.getvalue()
-            buf.close()
-            format = 'csv'
-        elif format == 'json':
-            pl['data'] = json.dumps(to_import, separators=(',', ':'))
-        else:
-            # don't do anything to csv/xml
-            pl['data'] = to_import
-        pl['override'] = override
-        pl['action'] = action
-        pl['format'] = format
-        pl['returnFormat'] = return_format
-        response = self._call_api(pl, 'imp_arm')[0]
-
-        if format in ('json', 'csv', 'xml'):
-            return response
-        elif format == 'df':
-            if not df_kwargs:
-                if self.is_longitudinal():
-                    df_kwargs = {'index_col': [self.def_field, 'redcap_arm_name']}
-                else:
-                    df_kwargs = {'index_col': self.def_field}
-            buf = StringIO(response)
-            df = read_csv(buf, **df_kwargs)
-            buf.close()
-            return df
-
-    def import_events(self, to_import, override=0, action="import", format='json', return_format='json',df_kwargs=None):
-        """
-        Import events into the RedCap Project
-
-        Parameters
-        ----------
-        to_import : array of dicts, csv/xml string, ``pandas.DataFrame``
-            :note:
-                If you pass a csv or xml string, you should use the
-                ``format`` parameter appropriately.
-            :note:
-                Keys of the dictionaries should be subset of project's,
-                event fields, but this isn't a requirement. 
-                    Required Keys:
-                        'event_name'
-                        'arm_num'
-                    Optional Keys:
-                        'unique_event_name' (to modify existing event)
-                        'day_offset'
-                        'offset_min'
-                        'offset_max'
-                If you provide keys
-                that aren't defined fields, the returned response will
-                contain an ``'error'`` key.
-        override : ('0'-False), '1'-True
-            ``'1'`` will erase values previously stored in the
-            database if not specified in the to_import dictionaries.
-        format : ('json'),  'xml', 'csv'
-            Format of incoming data. By default, to_import will be json-encoded
-        return_format : ('json'), 'csv', 'xml'
-            Response format. By default, response will be json-decoded.
-
-        Returns
-        -------
-        response : dict, str
-            Response from REDCap API, json-decoded if ``return_format`` == ``'json'``
-        """
-
-        # Check for dataframe usage
-        ret_format = format
-        if format == 'df':
-            ret_format = 'csv'
-
-        pl = self.__basepl('event')
-        if hasattr(to_import, 'to_csv'):
-            # We'll assume it's a df
-            from StringIO import StringIO
-            buf = StringIO()
-            if self.is_longitudinal():
-                csv_kwargs = {'event_name': [self.def_field, 'redcap_arm_num']}
-            else:
-                csv_kwargs = {'event_name': self.def_field}
-            to_import.to_csv(buf, **csv_kwargs)
-            pl['data'] = buf.getvalue()
-            buf.close()
-            format = 'csv'
-        elif format == 'json':
-            pl['data'] = json.dumps(to_import, separators=(',', ':'))
-        else:
-            # don't do anything to csv/xml
-            pl['data'] = to_import
-        pl['override'] = override
-        pl['action'] = action
-        pl['format'] = format
-        pl['returnFormat'] = return_format
-        response = self._call_api(pl, 'imp_event')[0]
-
-        if format in ('json', 'csv', 'xml'):
-            return response
-        elif format == 'df':
-            if not df_kwargs:
-                if self.is_longitudinal():
-                    df_kwargs = {'index_col': [self.def_field, 'redcap_arm_num']}
-                else:
-                    df_kwargs = {'index_col': self.def_field}
-            buf = StringIO(response)
-            df = read_csv(buf, **df_kwargs)
-            buf.close()
-            return df
-
-    def import_fem(self, to_import, format='json', return_format='json',df_kwargs=None):
-        """
-        Import form-event mappings into the RedCap Project
-
-        Parameters
-        ----------
-        to_import : array of dicts, csv/xml string, ``pandas.DataFrame``
-            :note:
-                If you pass a csv or xml string, you should use the
-                ``format`` parameter appropriately.
-            :note:
-                Keys of the dictionaries should be subset of project's,
-                form-event fields, but this isn't a requirement. 
-                    Required Keys:
-                        'event_name'
-                        'arm_num'
-                    Optional Keys:
-                If you provide keys
-                that aren't defined fields, the returned response will
-                contain an ``'error'`` key.
-        format : ('json'),  'xml', 'csv'
-            Format of incoming data. By default, to_import will be json-encoded
-        return_format : ('json'), 'csv', 'xml'
-            Response format. By default, response will be json-decoded.
-
-        Returns
-        -------
-        response : dict, str
-            Number of instrument-event mappings from REDCap API, json-decoded if ``return_format`` == ``'json'``
-        """
-
-        # Check for dataframe usage
-        ret_format = format
-        if format == 'df':
-            ret_format = 'csv'
-
-        pl = self.__basepl('formEventMapping')
-        if hasattr(to_import, 'to_csv'):
-            # We'll assume it's a df
-            from StringIO import StringIO
-            buf = StringIO()
-            if self.is_longitudinal():
-                csv_kwargs = {'event_name': [self.def_field, 'redcap_arm_num']}
-            else:
-                csv_kwargs = {'event_name': self.def_field}
-            to_import.to_csv(buf, **csv_kwargs)
-            pl['data'] = buf.getvalue()
-            buf.close()
-            format = 'csv'
-        elif format == 'json':
-            pl['data'] = json.dumps(to_import, separators=(',', ':'))
-        else:
-            # don't do anything to csv/xml
-            pl['data'] = to_import
-        pl['format'] = format
-        pl['returnFormat'] = return_format
-        response = self._call_api(pl, 'imp_fem')[0]
-
-        if format in ('json', 'csv', 'xml'):
-            return response
-        elif format == 'df':
-            if not df_kwargs:
-                if self.is_longitudinal():
-                    df_kwargs = {'index_col': [self.def_field, 'redcap_arm_num']}
-                else:
-                    df_kwargs = {'index_col': self.def_field}
-            buf = StringIO(response)
-            df = read_csv(buf, **df_kwargs)
-            buf.close()
-            return df
-
-    def import_metadata(self, to_import, format='json', return_format='json',df_kwargs=None):
-        """
-        Import metadata into the RedCap Project
-
-        Parameters
-        ----------
-        to_import : array of dicts, csv/xml string, ``pandas.DataFrame``
-            :note:
-                If you pass a csv or xml string, you should use the
-                ``format`` parameter appropriately.
-            :note:
-                If you provide keys that aren't defined fields, the returned response will
-                contain an ``'error'`` key.
-        format : ('json'),  'xml', 'csv'
-            Format of incoming data. By default, to_import will be json-encoded
-        return_format : ('json'), 'csv', 'xml'
-            Response format. By default, response will be json-decoded.
-
-        Returns
-        -------
-        response : dict, str
-            Number of fields imported from REDCap API, json-decoded if ``return_format`` == ``'json'``
-        """
-
-        # Check for dataframe usage
-        ret_format = format
-        if format == 'df':
-            ret_format = 'csv'
-
-        pl = self.__basepl('metadata')
-        if hasattr(to_import, 'to_csv'):
-            # We'll assume it's a df
-            from StringIO import StringIO
-            buf = StringIO()
-            if self.is_longitudinal():
-                csv_kwargs = {'event_name': [self.def_field, 'redcap_arm_num']}
-            else:
-                csv_kwargs = {'event_name': self.def_field}
-            to_import.to_csv(buf, **csv_kwargs)
-            pl['data'] = buf.getvalue()
-            buf.close()
-            format = 'csv'
-        elif format == 'json':
-            pl['data'] = json.dumps(to_import, separators=(',', ':'))
-        else:
-            # don't do anything to csv/xml
-            pl['data'] = to_import
-        pl['format'] = format
-        pl['returnFormat'] = return_format
-        response = self._call_api(pl, 'imp_metadata')[0]
-
-        if format in ('json', 'csv', 'xml'):
-            return response
-        elif format == 'df':
-            if not df_kwargs:
-                if self.is_longitudinal():
-                    df_kwargs = {'index_col': [self.def_field, 'redcap_arm_num']}
-                else:
-                    df_kwargs = {'index_col': self.def_field}
-            buf = StringIO(response)
-            df = read_csv(buf, **df_kwargs)
-            buf.close()
-            return df
-
-    def import_users(self, to_import, format='json', return_format='json',df_kwargs=None):
-        """
-        Import metadata into the RedCap Project
-
-        Parameters
-        ----------
-        to_import : array of dicts, csv/xml string, ``pandas.DataFrame``
-            :note:
-                If you pass a csv or xml string, you should use the
-                ``format`` parameter appropriately.
-            :note:
-                If you provide keys that aren't defined fields, the returned response will
-                contain an ``'error'`` key.
-        format : ('json'),  'xml', 'csv'
-            Format of incoming data. By default, to_import will be json-encoded
-        return_format : ('json'), 'csv', 'xml'
-            Response format. By default, response will be json-decoded.
-
-        Returns
-        -------
-        response : dict, str
-            Number of fields imported from REDCap API, json-decoded if ``return_format`` == ``'json'``
-        """
-
-        # Check for dataframe usage
-        ret_format = format
-        if format == 'df':
-            ret_format = 'csv'
-
-        pl = self.__basepl('users')
-        if hasattr(to_import, 'to_csv'):
-            # We'll assume it's a df
-            from StringIO import StringIO
-            buf = StringIO()
-            if self.is_longitudinal():
-                csv_kwargs = {'event_name': [self.def_field, 'redcap_arm_num']}
-            else:
-                csv_kwargs = {'event_name': self.def_field}
-            to_import.to_csv(buf, **csv_kwargs)
-            pl['data'] = buf.getvalue()
-            buf.close()
-            format = 'csv'
-        elif format == 'json':
-            pl['data'] = json.dumps(to_import, separators=(',', ':'))
-        else:
-            # don't do anything to csv/xml
-            pl['data'] = to_import
-        pl['format'] = format
-        pl['returnFormat'] = return_format
-        response = self._call_api(pl, 'imp_users')[0]
-
-        if format in ('json', 'csv', 'xml'):
-            return response
-        elif format == 'df':
-            if not df_kwargs:
-                if self.is_longitudinal():
-                    df_kwargs = {'index_col': [self.def_field, 'redcap_arm_num']}
-                else:
-                    df_kwargs = {'index_col': self.def_field}
-            buf = StringIO(response)
-            df = read_csv(buf, **df_kwargs)
-            buf.close()
-            return df
-
-    def delete_arms(self, arms, action='delete'):
-        """
-        Deletes arms from REDCap Project
-
-        Notes
-        -----
-        Only available for projects in Development status
-
-        Parameters
-        ----------
-        action : ``delete``
-        arms: an array of arm numbers that you wish to delete
-
-        Returns
-        -------
-        response: int, str
-            number of arms deleted
-
-        """
-        pl = self.__basepl(content='arm', format='json')
-        pl['action'] = action
-        pl['arms'] = arms
-        return self._call_api(pl, 'del_arm')[0]
-
-    def delete_event(self, events, action='delete'):
-        """
-        Deletes events from REDCap Project
-
-        Notes
-        -----
-        Only available for projects in Development status
-
-        Parameters
-        ----------
-        action : ``delete``
-        arms: an array of events that you wish to delete
-
-        Returns
-        -------
-        response: int, str
-            number of events deleted
-
-        """
-        pl = self.__basepl(content='event', format='json')
-        pl['action'] = action
-        pl['events'] = events
-        return self._call_api(pl, 'del_event')[0]
-
-    def metadata_type(self, field_name):
-        """If the given field_name is validated by REDCap, return it's type"""
-        return self.__meta_metadata(field_name,
-                                    'text_validation_type_or_show_slider_number')
-
-    def __meta_metadata(self, field, key):
-        """Return the value for key for the field in the metadata"""
-        mf = ''
-        try:
-            mf = str([f[key] for f in self.metadata
-                     if f['field_name'] == field][0])
-        except IndexError:
-            print("%s not in metadata field:%s" % (key, field))
-            return mf
-        else:
-            return mf
->>>>>>> 0bb08a83
 
     def export_pdf(self, format='json', record=None, event=None, instrument=None, all_records=None, df_kwargs=None):
         """
@@ -2346,7 +1399,7 @@
         if event:
             pl['event'] = event
         content, headers = self._call_api(pl, 'exp_file')
-        #REDCap adds some useful things in content-type
+        # REDCap adds some useful things in content-type
         if 'content-type' in headers:
             splat = [kv.strip() for kv in headers['content-type'].split(';')]
             kv = [(kv.split('=')[0], kv.split('=')[1].replace('"', '')) for kv
@@ -2356,8 +1409,7 @@
             content_map = {}
         return content, content_map
 
-    def import_file(self, record, field, fname, fobj, event=None,
-            return_format='json'):
+    def import_file(self, record, field, fname, fobj, event=None, return_format='json'):
         """
         Import the contents of a file represented by fobj to a
         particular records field
