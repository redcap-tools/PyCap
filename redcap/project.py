--- conflicted
+++ resolved
@@ -301,7 +301,6 @@
         records : list
             List of record IDs that you want to delete from the project
 
-<<<<<<< HEAD
         Returns
         -------
         response : int
@@ -331,6 +330,7 @@
         events=None,
         raw_or_label="raw",
         event_name="label",
+        type="flat",
         format="json",
         export_survey_fields=False,
         export_data_access_groups=False,
@@ -340,13 +340,6 @@
         date_begin=None,
         date_end=None,
     ):
-=======
-    def export_records(self, records=None, fields=None, forms=None,
-    events=None, raw_or_label='raw', event_name='label',  
-    format='json', type='flat', export_survey_fields=False,
-    export_data_access_groups=False, df_kwargs=None,
-    export_checkbox_labels=False):
->>>>>>> ff94cb1f
         """
         Export data from the REDCap project.
 
@@ -411,16 +404,9 @@
             exported data
         """
         ret_format = format
-<<<<<<< HEAD
         if format == "df":
             ret_format = "csv"
-        payload = self.__basepl("record", format=ret_format)
-=======
-        if format == 'df':
-            from pandas import read_csv
-            ret_format = 'csv'
-        pl = self.__basepl('record', format=ret_format, rec_type=type)
->>>>>>> ff94cb1f
+        payload = self.__basepl("record", format=ret_format, rec_type=type)
         fields = self.backfill_fields(fields, forms)
         keys_to_add = (
             records,
@@ -468,15 +454,17 @@
         response, _ = self._call_api(payload, "exp_record")
         if format in ("json", "csv", "xml"):
             return response
-<<<<<<< HEAD
         if format != "df":
             raise ValueError(("Unsupported format: '{}'").format(format))
 
         if not df_kwargs:
-            if self.is_longitudinal():
-                df_kwargs = {"index_col": [self.def_field, "redcap_event_name"]}
+            if type == "eav":
+                df_kwargs = {}
             else:
-                df_kwargs = {"index_col": self.def_field}
+                if self.is_longitudinal():
+                    df_kwargs = {"index_col": [self.def_field, "redcap_event_name"]}
+                else:
+                    df_kwargs = {"index_col": self.def_field}
         buf = StringIO(response)
         dataframe = self.read_csv(buf, **df_kwargs)
         buf.close()
@@ -501,23 +489,6 @@
         return dataframe
 
     # pylint: enable=import-outside-toplevel
-=======
-        elif format == 'df':
-            if not df_kwargs:
-                if type == 'eav':
-                    df_kwargs = {}
-                else:
-                    if self.is_longitudinal():
-                        df_kwargs = {'index_col': [self.def_field,
-                                                   'redcap_event_name']}
-                    else:
-                        df_kwargs = {'index_col': self.def_field}
-            buf = StringIO(response)
-            df = []
-            df = read_csv(buf, **df_kwargs)
-            buf.close()
-            return df
->>>>>>> ff94cb1f
 
     def metadata_type(self, field_name):
         """If the given field_name is validated by REDCap, return it's type"""
